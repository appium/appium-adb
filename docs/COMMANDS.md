# Usage

# getAdbVersion

```javascript
await adb.getAdbVersion();
```

```json
{
  "versionString": "1.0.39",
  "versionFloat": 1,
  "major": 1,
  "minor": 0,
  "patch": 39
}
```

<<<<<<< HEAD
# powerAC

```javascript
let state = 'off';
await adb.powerAC(state);
```
Possible values:
 * on
 * off

# powerCapacity
```javascript
let batteryPercent = 50;
await adb.powerAC(batteryPercent);
```

# powerOFF
```javascript
await adb.powerOFF();
```

=======
# gsmCall
```javascript
let action = 'call';
let phoneNumber = 4509;
await adb.gsmCall(phoneNumber, action);
```

Possible values:
 * call
 * accept
 * hold
 * cancel

# gsmSignal
```javascript
let signalStrengh = 0;
await adb.gsmSignal(signalStrengh);
```
Possible values: 0..4

# gsmVoice
```javascript
let state = 'roaming';
await adb.gsmVoice(state);
```

Possible values:

 * unregistered
 * home
 * roaming
 * searching
 * denied
 * off (unregistered alias)
 * on (home alias)

>>>>>>> 4d5c55d0
# sendSMS

```javascript
let phoneNumber = 4509;
let message = "Hello Appium"
await adb.sendSMS(phoneNumber, message);
```

<details>
  <summary></summary>
  <img src="static/send-sms-screen.png" width="200" />
</details><|MERGE_RESOLUTION|>--- conflicted
+++ resolved
@@ -16,7 +16,6 @@
 }
 ```
 
-<<<<<<< HEAD
 # powerAC
 
 ```javascript
@@ -38,7 +37,6 @@
 await adb.powerOFF();
 ```
 
-=======
 # gsmCall
 ```javascript
 let action = 'call';
@@ -75,7 +73,6 @@
  * off (unregistered alias)
  * on (home alias)
 
->>>>>>> 4d5c55d0
 # sendSMS
 
 ```javascript
