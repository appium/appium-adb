--- conflicted
+++ resolved
@@ -21,8 +21,8 @@
   , mv = require('mv')
   , helperJarPath = path.resolve(__dirname, '../jars')
   , logger = require('./logger')
-  , ADK = require('./adk.js')
-  , GENYMOTION = require('./genymotion.js');
+  , Asdk = require('./asdk.js')
+  , Genymotion = require('./genymotion.js');
 
 var ADB = function (opts) {
   if (!opts) {
@@ -50,12 +50,13 @@
   this.adbCmd = this.adb;
   this.curDeviceId = null;
   this.emulatorPort = null;
+  logger.debugMode = true;
   this.logcat = null;
   this.binaries = {};
   this.instrumentProc = null;
-  this.models = [];
-  this.models.push(new ADK({adb: this}));
-  this.models.push(new GENYMOTION({adb: this}));
+  this.deviceModels = [];
+  this.deviceModels.push(new Asdk({adb: this}));
+  this.deviceModels.push(new Genymotion({adb: this}));
 };
 
 // exposing logger and jars
@@ -706,14 +707,10 @@
     } else {
       async.forEach(emulators, function (emulator, asyncCb) {
         this.setEmulatorPort(emulator.port);
-        this.debug("Checking:" + emulator.udid);
-        emulator.model.getAvdName(emulator, function (err, runningAVDName) {
+        logger.debug("Checking:" + emulator.udid);
+        emulator.deviceModel.getAvdName(emulator, function (err, runningAVDName) {
           if (avdName === runningAVDName) {
-<<<<<<< HEAD
             logger.info("Found emulator " + avdName + " using " + emulator.udid);
-=======
-            logger.debug("Found emulator " + avdName + " in port " + emulator.port);
->>>>>>> 5d2f8c01
             this.setDeviceId(emulator.udid);
             return cb(null, emulator);
           }
@@ -761,68 +758,6 @@
   });
 };
 
-<<<<<<< HEAD
-=======
-ADB.prototype.launchAVD = function (avdName, avdArgs, language, locale, avdLaunchTimeout,
-    avdReadyTimeout, cb, retry) {
-  if (typeof retry === "undefined") {
-    retry = 0;
-  }
-  logger.debug("Launching Emulator with AVD " + avdName + ", launchTimeout " +
-              avdLaunchTimeout + "ms and readyTimeout " + avdReadyTimeout +
-              "ms");
-  this.checkSdkBinaryPresent("emulator", function (err, emulatorBinaryPath) {
-    if (err) return cb(err);
-
-    if (avdName[0] === "@") {
-      avdName = avdName.substr(1);
-    }
-
-    var launchArgs = ["-avd", avdName];
-    if (typeof language === "string") {
-      logger.debug("Setting Android Device Language to " + language);
-      launchArgs.push("-prop", "persist.sys.language=" + language.toLowerCase());
-    }
-    if (typeof locale === "string") {
-      logger.debug("Setting Android Device Country to " + locale);
-      launchArgs.push("-prop", "persist.sys.country=" + locale.toUpperCase());
-    }
-    if (typeof avdArgs === "string") {
-      avdArgs = avdArgs.split(" ");
-      launchArgs = launchArgs.concat(avdArgs);
-    }
-    var proc = spawn(emulatorBinaryPath.substr(1, emulatorBinaryPath.length - 2),
-      launchArgs);
-    proc.on("error", function (err) {
-      logger.error("Unable to start Emulator: " + err.message);
-      // actual error will get caught by getRunningAVDWithRetry
-    });
-    proc.stderr.on('data', function (data) {
-      logger.error("Unable to start Emulator: " + data);
-    });
-    proc.stdout.on('data', function (data) {
-      if (data.toString().indexOf('ERROR') > -1) {
-        logger.error("Unable to start Emulator: " + data);
-      }
-    });
-    this.getRunningAVDWithRetry(avdName.replace('@', ''), avdLaunchTimeout,
-        function (err) {
-      if (err) {
-        if (retry < 1) {
-          logger.warn("Emulator never became active. Going to retry once");
-          proc.kill();
-          return this.launchAVD(avdName, avdArgs, language, locale, avdLaunchTimeout,
-            avdReadyTimeout, cb, retry + 1);
-        } else {
-          return cb(err);
-        }
-      }
-      this.waitForEmulatorReady(avdReadyTimeout, cb);
-    }.bind(this));
-  }.bind(this));
-};
-
->>>>>>> 5d2f8c01
 ADB.prototype.waitForEmulatorReady = function (timeoutMs, cb) {
   var start = Date.now();
   var error = new Error("Emulator is not ready.");
@@ -888,11 +823,11 @@
   }.bind(this));
 };
 
-// determine emulator type (adk/genymotion) in order to set function for avdName
+// determine emulator type (asdk/genymotion) in order to set function for avdName
 ADB.prototype.detectEmulatorType = function (device) {
-  _.each(this.models, function (model) {
-    if (model.isThisMe(device.udid)) {
-      device.model = model;
+  _.each(this.deviceModels, function (deviceModel) {
+    if (deviceModel.isThisMe(device.udid)) {
+      device.deviceModel = deviceModel;
     }
   });
 };
@@ -1509,51 +1444,6 @@
   });
 };
 
-<<<<<<< HEAD
-=======
-ADB.prototype.sendTelnetCommand = function (command, cb) {
-  logger.debug("Sending telnet command to device: " + command);
-  this.getEmulatorPort(function (err, port) {
-    if (err) return cb(err);
-    var conn = net.createConnection(port, 'localhost');
-    var connected = false;
-    var readyRegex = /^OK$/m;
-    var dataStream = "";
-    var res = null;
-    var onReady = function () {
-      logger.debug("Socket connection to device ready");
-      conn.write(command + "\n");
-    };
-    conn.on('connect', function () {
-      logger.debug("Socket connection to device created");
-    });
-    conn.on('data', function (data) {
-      data = data.toString('utf8');
-      if (!connected) {
-        if (readyRegex.test(data)) {
-          connected = true;
-          onReady();
-        }
-      } else {
-        dataStream += data;
-        if (readyRegex.test(data)) {
-          res = dataStream.replace(readyRegex, "").trim();
-          logger.debug("Telnet command got response: " + res);
-          conn.write("quit\n");
-        }
-      }
-    });
-    conn.on('close', function () {
-      if (res === null) {
-        cb(new Error("Never got a response from command"));
-      } else {
-        cb(null, res);
-      }
-    });
-  });
-};
-
->>>>>>> 5d2f8c01
 ADB.prototype.isAirplaneModeOn = function (cb) {
   var cmd = 'settings get global airplane_mode_on';
   this.shell(cmd, function (err, stdout) {
@@ -1655,20 +1545,6 @@
   this.shell(cmd, cb);
 };
 
-<<<<<<< HEAD
-ADB.prototype.autoDetectEmulatorType = function (avd, cb) {
-  // go through all emulators and find which one we are
-  logger.info("Auto detect for " + avd);
-  _.each(this.models, function (model) {
-    model.getDefinedAvds(function (err, avds) {
-      _.each(avds, function (a) {
-        if (a === avd) {
-          return cb(null, model);
-        }
-      });
-    }.bind(this));
-  });
-=======
 ADB.prototype.disableIME = function (imeId, cb) {
   var cmd = 'ime disable ' + imeId;
   this.shell(cmd, cb);
@@ -1693,7 +1569,45 @@
       cb(null, hasInternetPermission);
     });
   }.bind(this));
->>>>>>> 5d2f8c01
+};
+
+ADB.prototype.autoDetectEmulatorType = function (avd, cb) {
+  // go through all emulators and find which one we are
+  logger.info("Auto detect for: " + avd);
+  var modelIndex = 0, numModels = this.deviceModels.length, found = false;
+  var checkModel = function (deviceModel) {
+    deviceModel.getDefinedAvds(function (err, avds) {
+      if (!err) {
+        _.each(avds, function (a) {
+          if (a === avd) {
+            found = true;
+            return cb(null, deviceModel);
+          }
+        });
+      }
+      if (!found && modelIndex < numModels) {
+        checkModel(this.deviceModels[modelIndex++]);
+      } else if (!found) {
+        return cb(new Error("AVD is not found."));
+      }
+    }.bind(this));
+  }.bind(this);
+  checkModel(this.deviceModels[modelIndex++]);
+};
+
+ADB.prototype.autoDetectEmulatorTypeOld = function (avd, cb) {
+  // go through all emulators and find which one we are
+  logger.info("Auto detect for " + avd);
+  _.each(this.deviceModels, function (deviceModel) {
+      deviceModel.getDefinedAvds(function (err, avds) {
+      if (err) return cb(err);
+      _.each(avds, function (a) {
+        if (a === avd) {
+          return cb(null, deviceModel);
+        }
+      });
+    }.bind(this));
+  });
 };
 
 module.exports = ADB;