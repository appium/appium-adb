"use strict";

var spawn = require('child_process').spawn
  , exec = require('child_process').exec
  , path = require('path')
  , fs = require('fs')
  , net = require('net')
  , mkdirp = require('mkdirp')
  , logger = require('./logger')
  , async = require('async')
  , ncp = require('ncp')
  , _ = require('underscore')
  , helpers = require('./helpers')
  , unzipFile = helpers.unzipFile
  , testZipArchive = helpers.testZipArchive
  , AdmZip = require('adm-zip')
  , rimraf = require('rimraf')
  , Logcat = require('./logcat')
  , isWindows = helpers.isWindows()
  , temp = require('temp')
  , mv = require('mv')
  , helperJarPath = path.resolve(__dirname, '../jars')
  , logger = require('./logger')
<<<<<<< HEAD
  , Asdk = require('./asdk.js')
  , Genymotion = require('./genymotion.js')
=======
>>>>>>> bd4379c9
  , getDirectories = helpers.getDirectories;

var ADB = function (opts) {
  if (!opts) {
    opts = {};
  }
  if (typeof opts.sdkRoot === "undefined") {
    opts.sdkRoot = process.env.ANDROID_HOME || '';
  }
  this.sdkRoot = opts.sdkRoot;
  this.udid = opts.udid;
  this.appDeviceReadyTimeout = opts.appDeviceReadyTimeout;
  this.useKeystore = opts.useKeystore;
  this.keystorePath = opts.keystorePath;
  this.keystorePassword = opts.keystorePassword;
  this.keyAlias = opts.keyAlias;
  this.keyPassword = opts.keyPassword;
  this.adb = "adb";
  this.tmpDir = opts.tmpDir;
  if (opts.remoteAdbHost) {
    this.adb += " -H " + opts.remoteAdbHost;
  }
  if (opts.remoteAdbPort) {
    this.adb += " -P " + opts.remoteAdbPort;
  }
  this.adbCmd = this.adb;
  this.curDeviceId = null;
  this.emulatorPort = null;
  logger.debugMode = true;
  this.logcat = null;
  this.binaries = {};
  this.instrumentProc = null;
  this.deviceModels = [];
  this.deviceModels.push(new Asdk({adb: this}));
  this.deviceModels.push(new Genymotion({adb: this}));
};

// exposing logger and jars
ADB.logger = logger;
ADB.jars = {};
_(['move_manifest.jar', 'sign.jar', 'appium_apk_tools.jar', 'unsign.jar',
  'verify.jar']).each(function (jarName) {
    ADB.jars[jarName] = path.resolve(__dirname, '../jars', jarName);
  });

ADB.prototype.checkSdkBinaryPresent = function (binary, cb) {
  logger.debug("Checking whether " + binary + " is present");
  var binaryLoc = null;
  var binaryName = binary;
  var cmd = "which";
  if (isWindows) {
    if (binaryName === "android") {
      binaryName += ".bat";
    } else {
      if (binaryName.indexOf(".exe", binaryName.length - 4) === -1) {
        binaryName += ".exe";
      }
    }
    cmd = "where";
  }
  if (this.sdkRoot) {
    var binaryLocs = [ path.resolve(this.sdkRoot, "platform-tools", binaryName)
        , path.resolve(this.sdkRoot, "tools", binaryName) ];
    // getting all valid directories in build tool which can contain binary.
    var buildToolDirs = getDirectories(path.resolve(this.sdkRoot, "build-tools"));
    // add the possible paths for supported build tools
    _.each(buildToolDirs, function (versionDir) {
        binaryLocs.push(path.resolve(this.sdkRoot, "build-tools", versionDir, binaryName));
      }.bind(this));

    _.each(binaryLocs, function (loc) {
      if (fs.existsSync(loc)) binaryLoc = loc;
    });

    if (binaryLoc === null) {
      cb(new Error("Could not find " + binary + " in tools, platform-tools, " +
                   "or supported build-tools under \"" + this.sdkRoot + "\"; " +
                   "do you have android SDK or build-tools installed into this " +
                   "location? Supported build tools are: " +
                   buildToolDirs.join(', ')));
      return;
    }
    logger.debug("Using " + binary + " from " + binaryLoc);
    binaryLoc = '"' + binaryLoc.trim() + '"';
    this.binaries[binary] = binaryLoc;
    cb(null, binaryLoc);
  } else {
    exec(cmd + " " + binary, { maxBuffer: 524288 }, function (err, stdout) {
      if (stdout) {
        logger.debug("Using " + binary + " from " + stdout);
        this.binaries[binary] = '"' + stdout.trim() + '"';
        cb(null, this.binaries[binary]);
      } else {
        cb(new Error("Could not find " + binary + "; do you have the Android " +
                     "SDK installed and the tools + platform-tools folders " +
                     "added to your PATH?"));
      }
    }.bind(this));
  }
};

ADB.prototype.checkAdbPresent = function (cb) {
  this.checkSdkBinaryPresent("adb", function (err, binaryLoc) {
    if (err) return cb(err);
    if (this.adbCmd === this.adb) {
      // if adbCmd is the same as default adb, update it too
      this.adbCmd = binaryLoc.trim();
    }
    this.adb = binaryLoc.trim();
    cb(null);
  }.bind(this));
};

ADB.prototype.checkAaptPresent = function (cb) {
  this.checkSdkBinaryPresent("aapt", cb);
};

ADB.prototype.checkZipAlignPresent = function (cb) {
  this.checkSdkBinaryPresent("zipalign", cb);
};

ADB.prototype.exec = function (cmd, opts, cb) {
  if (!cb && typeof opts === 'function') {
    cb = opts;
    opts = {};
  }
  if (!cmd) {
    return cb(new Error("You need to pass in a command to exec()"));
  }
  cmd = this.adbCmd + ' ' + cmd;
  logger.debug("executing: " + cmd);
  opts = _.defaults(opts, {maxBuffer: 524288});
  exec(cmd, opts, function (err, stdout, stderr) {
    if (err) logger.warn(err);
    cb(err, stdout, stderr);
  });
};

ADB.prototype.shell = function (cmd, cb) {
  if (cmd.indexOf('"') === -1) {
    cmd = '"' + cmd + '"';
  }
  var execCmd = 'shell ' + cmd;
  this.exec(execCmd, cb);
};

ADB.prototype.spawn = function (args) {
  args.unshift(this.curDeviceId);
  args.unshift('-s');
  var adbCmd = this.adb.replace(/"/g, '');
  logger.debug("spawning: " + adbCmd + " " + args.join(" "));
  return spawn(adbCmd, args);
};

// android:process= may be defined in AndroidManifest.xml
// http://developer.android.com/reference/android/R.attr.html#process
// note that the process name when used with ps must be truncated to the last 15 chars
// ps -c com.example.android.apis becomes ps -c le.android.apis
ADB.prototype.processFromManifest = function (localApk, cb) {
  this.checkAaptPresent(function (err) {
    if (err) return cb(err);

    var extractProcess = [this.binaries.aapt, 'dump', 'xmltree', '"' + localApk + '"', 'AndroidManifest.xml'].join(' ');
    logger.debug("processFromManifest: " + extractProcess);
    exec(extractProcess, { maxBuffer: 524288 }, function (err, stdout, stderr) {
      if (err || stderr) {
        logger.warn(stderr);
        return cb(new Error("processFromManifest failed. " + err));
      }

      var result = null;
      var lines = stdout.split("\n");
      var applicationRegex = new RegExp(/\s+E: application \(line=\d+\).*/);
      var applicationFound = false;
      var attributeRegex = new RegExp(/\s+A: .+/);
      var processRegex = new RegExp(/\s+A: android:process\(0x01010011\)="([^"]+).*"/);
      for (var i = 0; i < lines.length; i++) {
        var line = lines[i];

        if (!applicationFound) {
          if (applicationRegex.test(line)) {
            applicationFound = true;
          }
        } else {
          var notAttribute = !attributeRegex.test(line);
          // process must be an attribute after application.
          if (notAttribute) {
            break;
          }

          var process = processRegex.exec(line);
          // this is an application attribute process.
          if (process && process.length > 1) {
            result = process[1];
            // must trim to last 15 for android's ps binary
            if (result.length > 15) result = result.substr(result.length - 15);
            break;
          }
        }
      }

      cb(null, result);
    });
  }.bind(this));
};

ADB.prototype.packageAndLaunchActivityFromManifest = function (localApk, cb) {
  this.checkAaptPresent(function (err) {
    if (err) return cb(err);

    var badging = [this.binaries.aapt, 'dump', 'badging', localApk].join(' ');
    logger.debug("packageAndLaunchActivityFromManifest: " + badging);
    exec(badging, { maxBuffer: 524288 }, function (err, stdout, stderr) {
      if (err || stderr) {
        logger.warn(stderr);
        return cb(new Error("packageAndLaunchActivityFromManifest failed. " + err));
      }

      var apkPackage = new RegExp(/package: name='([^']+)'/g).exec(stdout);
      if (apkPackage && apkPackage.length >= 2) {
        apkPackage = apkPackage[1];
      } else {
        apkPackage = null;
      }
      var apkActivity = new RegExp(/launchable-activity: name='([^']+)'/g).exec(stdout);
      if (apkActivity && apkActivity.length >= 2) {
        apkActivity = apkActivity[1];
      } else {
        apkActivity = null;
      }
      logger.debug("badging package: " + apkPackage);
      logger.debug("badging act: " + apkActivity);

      cb(null, apkPackage, apkActivity);
    });
  }.bind(this));
};

ADB.prototype.processExists = function (processName, cb) {
  if (!this.isValidClass(processName)) return cb(new Error("Invalid process name: " + processName));

  this.shell("ps", function (err, out) {
    if (err) return cb(err);
    var exists = _.find(out.split(/\r?\n/), function (line) {
      line = line.trim().split(/\s+/);
      var pkgColumn = line[line.length - 1];
      if (pkgColumn && pkgColumn.indexOf(processName) !== -1) {
        return pkgColumn;
      }
    });
    exists = exists ? true : false;
    logger.debug("process: " + processName + " exists:" + exists);
    cb(null, exists);
  });
};

ADB.prototype.compileManifest = function (manifest, manifestPackage,
    targetPackage, cb) {
  logger.debug("Compiling manifest " + manifest);

  var platform = helpers.getAndroidPlatform();
  if (!platform || !platform[1]) {
    return cb(new Error("Required platform doesn't exist (API level >= 17)"));
  }

  // Compile manifest into manifest.xml.apk
  var compileManifest = [this.binaries.aapt + ' package -M "', manifest + '"',
                         ' --rename-manifest-package "',
                         manifestPackage + '"',
                         ' --rename-instrumentation-target-package "',
                         targetPackage + '"', ' -I "',
                         path.resolve(platform[1], 'android.jar') + '" -F "',
                         manifest, '.apk" -f'].join('');
  logger.debug(compileManifest);
  exec(compileManifest, { maxBuffer: 524288 }, function (err, stdout, stderr) {
    if (err) {
      logger.debug(stderr);
      return cb("error compiling manifest");
    }
    logger.debug("Compiled manifest");
    cb();
  });
};

ADB.prototype.insertManifest = function (manifest, srcApk, dstApk, cb) {
  logger.debug("Inserting manifest, src: " + srcApk + ", dst: " + dstApk);
  var extractManifest = function (cb) {
    logger.debug("Extracting manifest");
    // Extract compiled manifest from manifest.xml.apk
    unzipFile(manifest + '.apk', function (err, stderr) {
      if (err) {
        logger.debug("Error unzipping manifest apk, here's stderr:");
        logger.debug(stderr);
        return cb(err);
      }
      cb();
    });
  };

  var createTmpApk = function (cb) {
    logger.debug("Writing tmp apk. " + srcApk + ' to ' + dstApk);
    ncp(srcApk, dstApk, cb);
  };

  var testDstApk = function (cb) {
    logger.debug("Testing new tmp apk.");
    testZipArchive(dstApk, cb);
  };

  var moveManifest = function (cb) {
    if (isWindows) {
      var java = path.resolve(process.env.JAVA_HOME, 'bin', 'java');
      java = isWindows ? '"' + java + '.exe"' : '"' + java + '"';
      var moveManifestCmd = '"' + path.resolve(helperJarPath,
          'move_manifest.jar') + '"';
      moveManifestCmd = [java, '-jar', moveManifestCmd,
        '"' + dstApk + '"',
        '"' + manifest + '"'].join(' ');

      logger.debug("Moving manifest with: " + moveManifestCmd);
      exec(moveManifestCmd, { maxBuffer: 524288 }, function (err) {
        if (err) {
          logger.debug("Got error moving manifest: " + err);
          return cb(err);
        }
        logger.debug("Inserted manifest.");
        cb(null);
      });
    } else {
      // Insert compiled manifest into /tmp/appPackage.clean.apk
      // -j = keep only the file, not the dirs
      // -m = move manifest into target apk.
      var replaceCmd = 'zip -j -m "' + dstApk + '" "' + manifest + '"';
      logger.debug("Moving manifest with: " + replaceCmd);
      exec(replaceCmd, { maxBuffer: 524288 }, function (err) {
        if (err) {
          logger.debug("Got error moving manifest: " + err);
          return cb(err);
        }
        logger.debug("Inserted manifest.");
        cb();
      });
    }
  };

  async.series([
    function (cb) { extractManifest(cb); },
    function (cb) { createTmpApk(cb); },
    function (cb) { testDstApk(cb); },
    function (cb) { moveManifest(cb); }
  ], cb);
};

ADB.prototype.signWithDefaultCert = function (apk, cb) {
  var signPath = path.resolve(helperJarPath, 'sign.jar');
  var resign = 'java -jar "' + signPath + '" "' + apk + '" --override';
  logger.debug("Resigning apk with: " + resign);
  exec(resign, { maxBuffer: 524288 }, function (err, stdout, stderr) {
    if (stderr.indexOf("Input is not an existing file") !== -1) {
      logger.warn("Could not resign apk, got non-existing file error");
      return cb(new Error("Could not sign apk. Are you sure " +
                          "the file path is correct: " +
                          JSON.stringify(apk)));
    }
    cb(err);
  });
};

ADB.prototype.signWithCustomCert = function (apk, cb) {
  var jarsigner = path.resolve(process.env.JAVA_HOME, 'bin', 'jarsigner');
  jarsigner = isWindows ? '"' + jarsigner + '.exe"' : '"' + jarsigner + '"';
  var java = path.resolve(process.env.JAVA_HOME, 'bin', 'java');
  java = isWindows ? '"' + java + '.exe"' : '"' + java + '"';
  var unsign = '"' + path.resolve(helperJarPath, 'unsign.jar') + '"';
  unsign = [java, '-jar', unsign, '"' + apk + '"'].join(' ');

  if (!fs.existsSync(this.keystorePath)) {
    return cb(new Error("Keystore doesn't exist. " + this.keystorePath));
  }

  var sign = [jarsigner,
      '-sigalg MD5withRSA',
      '-digestalg SHA1',
      '-keystore "' + this.keystorePath + '"',
      '-storepass "' + this.keystorePassword + '"',
      '-keypass "' + this.keyPassword + '"',
      '"' + apk + '"',
      '"' + this.keyAlias + '"'].join(' ');
  logger.debug("Unsigning apk with: " + unsign);
  exec(unsign, { maxBuffer: 524288 }, function (err, stdout, stderr) {
    if (err || stderr) {
      logger.warn(stderr);
      return cb(new Error("Could not unsign apk. Are you sure " +
                          "the file path is correct: " +
                          JSON.stringify(apk)));
    }
    logger.debug("Signing apk with: " + sign);
    exec(sign, { maxBuffer: 524288 }, function (err, stdout, stderr) {
      if (err || stderr) {
        logger.warn(stderr);
        return cb(new Error("Could not sign apk. Are you sure " +
                            "the file path is correct: " +
                            JSON.stringify(apk)));
      }
      cb(err);
    });
  });
};

ADB.prototype.sign = function (apk, cb) {
  async.series([
    function (cb) {
      if (this.useKeystore) {
        this.signWithCustomCert(apk, cb);
      } else {
        this.signWithDefaultCert(apk, cb);
      }
    }.bind(this),
    function (cb) { this.zipAlignApk(apk, cb); }.bind(this),
  ], cb);
};

ADB.prototype.zipAlignApk = function (apk, cb) {
  logger.debug("Zip-aligning " + apk);
  this.checkZipAlignPresent(function (err) {
    if (err) return cb(err);

    var alignedApk = temp.path({prefix: 'appium', suffix: '.tmp'});
    mkdirp.sync(path.dirname(alignedApk));

    var alignApk = [this.binaries.zipalign, '-f', '4', '"' + apk + '"', '"' + alignedApk + '"'].join(' ');
    logger.debug("zipAlignApk: " + alignApk);
    exec(alignApk, { maxBuffer: 524288 }, function (err, stdout, stderr) {
      if (err || stderr) {
        logger.warn(stderr);
        return cb(new Error("zipAlignApk failed. " + err));
      }

      mv(alignedApk, apk, { mkdirp: true }, cb);
    });
  }.bind(this));
};

// returns true when already signed, false otherwise.
ADB.prototype.checkApkCert = function (apk, pkg, cb) {
  if (!fs.existsSync(apk)) {
    logger.debug("APK doesn't exist. " + apk);
    return cb(null, false);
  }

  if (this.useKeystore) {
    return this.checkCustomApkCert(apk, pkg, cb);
  }

  var verifyPath = path.resolve(helperJarPath, 'verify.jar');
  var resign = 'java -jar "' + verifyPath + '" "' + apk + '"';
  logger.debug("Checking app cert for " + apk + ": " + resign);
  exec(resign, { maxBuffer: 524288 }, function (err) {
    if (err) {
      logger.debug("App not signed with debug cert.");
      return cb(null, false);
    }
    logger.debug("App already signed.");
    this.zipAlignApk(apk, function (err) {
      if (err) return cb(err);
      cb(null, true);
    });

  }.bind(this));
};

ADB.prototype.checkCustomApkCert = function (apk, pkg, cb) {
  var h = "a-fA-F0-9";
  var md5Str = ['.*MD5.*((?:[', h, ']{2}:){15}[', h, ']{2})'].join('');
  var md5 = new RegExp(md5Str, 'mi');
  var keytool = path.resolve(process.env.JAVA_HOME, 'bin', 'keytool');
  keytool = isWindows ? '"' + keytool + '.exe"' : '"' + keytool + '"';

  this.getKeystoreMd5(keytool, md5, function (err, keystoreHash) {
    if (err) return cb(err);
    this.checkApkKeystoreMatch(keytool, md5, keystoreHash, pkg, apk, cb);
  }.bind(this));
};

ADB.prototype.getKeystoreMd5 = function (keytool, md5re, cb) {
  var keystoreHash;
  var keystore = [keytool, '-v', '-list',
      '-alias "' + this.keyAlias + '"',
      '-keystore "' + this.keystorePath + '"',
      '-storepass "' + this.keystorePassword + '"'].join(' ');
  logger.debug("Printing keystore md5: " + keystore);
  exec(keystore, { maxBuffer: 524288 }, function (err, stdout) {
    if (err) return cb(err);
    keystoreHash = md5re.exec(stdout);
    keystoreHash = keystoreHash ? keystoreHash[1] : null;
    logger.debug('Keystore MD5: ' + keystoreHash);
    cb(null, keystoreHash);
  });
};

ADB.prototype.checkApkKeystoreMatch = function (keytool, md5re, keystoreHash,
    pkg, apk, cb) {
  var entryHash = null;
  var zip = new AdmZip(apk);
  var rsa = /^META-INF\/.*\.[rR][sS][aA]$/;
  var entries = zip.getEntries();
  var numEntries = entries.length;
  var responded = false;
  var examined = 0;

  var onExamine = function (err, matched) {
    examined++;
    if (!responded) {
      if (err) {
        responded = true;
        return cb(err);
      } else if (matched) {
        responded = true;
        return cb(null, true);
      } else if (examined === numEntries) {
        responded = true;
        return cb(null, false);
      }
    }
  };

  var checkMd5 = function (err, stdout) {
    if (responded) return;
    entryHash = md5re.exec(stdout);
    entryHash = entryHash ? entryHash[1] : null;
    logger.debug('entryHash MD5: ' + entryHash);
    logger.debug(' keystore MD5: ' + keystoreHash);
    var matchesKeystore = entryHash && entryHash === keystoreHash;
    logger.debug('Matches keystore? ' + matchesKeystore);
    onExamine(null, matchesKeystore);
  };

  while (entries.length > 0) {
    if (responded) break;
    var entry = entries.pop(); // meta-inf tends to be at the end
    entry = entry.entryName;
    if (!rsa.test(entry)) {
      onExamine(null, false);
      continue;
    }
    logger.debug("Entry: " + entry);
    var entryPath = path.join(this.tmpDir, pkg, 'cert');
    logger.debug("entryPath: " + entryPath);
    var entryFile = path.join(entryPath, entry);
    logger.debug("entryFile: " + entryFile);
    // ensure /tmp/pkg/cert/ doesn't exist or extract will fail.
    rimraf.sync(entryPath);
    // META-INF/CERT.RSA
    zip.extractEntryTo(entry, entryPath, true); // overwrite = true
    logger.debug("extracted!");
    // check for match
    var md5Entry = [keytool, '-v', '-printcert', '-file', entryFile].join(' ');
    logger.debug("Printing apk md5: " + md5Entry);
    exec(md5Entry, { maxBuffer: 524288 }, checkMd5);
  }
};

ADB.prototype.getDevicesWithRetry = function (timeoutMs, cb) {
  if (typeof timeoutMs === "function") {
    cb = timeoutMs;
    timeoutMs = 20000;
  }
  var start = Date.now();
  logger.debug("Trying to find a connected android device");
  var error = new Error("Could not find a connected Android device.");
  var getDevices = function () {
    this.getConnectedDevices(function (err, devices) {
      if (err || devices.length < 1) {
        if ((Date.now() - start) > timeoutMs) {
          cb(error);
        } else {
          logger.debug("Could not find devices, restarting adb server...");
          setTimeout(function () {
            this.restartAdb(function () {
              getDevices();
            }.bind(this));
          }.bind(this), 1000);
        }
      } else {
        cb(null, devices);
      }
    }.bind(this));
  }.bind(this);
  getDevices();
};

ADB.prototype.getApiLevel = function (cb) {
  logger.debug("Getting device API level");
  this.shell("getprop ro.build.version.sdk", function (err, stdout) {
    if (err) {
      logger.warn(err);
      cb(err);
    } else {
      logger.debug("Device is at API Level " + stdout.trim());
      cb(null, stdout);
    }
  });
};

ADB.prototype.getEmulatorPort = function (cb) {
  logger.debug("Getting running emulator port");
  if (this.emulatorPort !== null) {
    return cb(null, this.emulatorPort);
  }
  this.getConnectedDevices(function (err, devices) {
    if (err || devices.length < 1) {
      cb(new Error("No devices connected"));
    } else {
      // use first device unless explicitly requested
      if (this.avdName !== null) {
        this.getRunningAVD(this.avdName, function (err, runningAVD) {
          if (err) {
            cb(err);
          } else {
            cb(null, runningAVD.port);
          }
        });
      } else {
        // pick first device
        var port = this.getPortFromEmulatorString(devices[0].udid);
        if (port) {
          cb(null, port);
        } else {
          cb(new Error("Emulator port not found"));
        }
      }
    }
  }.bind(this));
};

ADB.prototype.rimraf = function (path, cb) {
  this.shell('rm -rf ' + path, cb);
};

ADB.prototype.push = function (localPath, remotePath, cb) {
  try {
    localPath = JSON.parse(localPath);
  } catch (e) { }
  localPath = JSON.stringify(localPath);
  this.exec('push ' + localPath + ' ' + remotePath, cb);
};

ADB.prototype.pull = function (remotePath, localPath, cb) {
  try {
    localPath = JSON.parse(localPath);
  } catch (e) { }
  localPath = JSON.stringify(localPath);
  this.exec('pull ' + remotePath + ' ' + localPath, cb);
};

ADB.prototype.getPortFromEmulatorString = function (emStr) {
  var portPattern = /emulator-(\d+)/;
  if (portPattern.test(emStr)) {
    return parseInt(portPattern.exec(emStr)[1], 10);
  } else {
    var genyPattern = /:(\d+)/;
    if (genyPattern.test(emStr)) {
      return parseInt(genyPattern.exec(emStr)[1], 10);
    }
  }
  return false;
};

ADB.prototype.getRunningAVD = function (avdName, cb) {
  logger.debug("Trying to find " + avdName + " emulator");
  this.getConnectedEmulators(function (err, emulators) {
    if (err || emulators.length < 1) {
      return cb(new Error("No emulators connected"), null);
    } else {
      async.forEach(emulators, function (emulator, asyncCb) {
        this.setEmulatorPort(emulator.port);
        logger.debug("Checking:" + emulator.udid);
        emulator.deviceModel.getAvdName(emulator, function (err, runningAVDName) {
          if (avdName === runningAVDName) {
            logger.info("Found emulator " + avdName + " using " + emulator.udid);
            this.setDeviceId(emulator.udid);
            return cb(null, emulator);
          }
          asyncCb();
        }.bind(this));
      }.bind(this), function (err) {
        logger.debug("Emulator " + avdName + " not running");
        cb(err, null);
      });
    }
  }.bind(this));
};

ADB.prototype.getRunningAVDWithRetry = function (avdName, timeoutMs, cb) {
  var start = Date.now();
  var error = new Error("Could not find " + avdName + " emulator.");
  var getAVD = function () {
    this.getRunningAVD(avdName.replace('@', ''), function (err, runningAVD) {
      if (err || runningAVD === null) {
        if ((Date.now() - start) > timeoutMs) {
          cb(error);
        } else {
          setTimeout(function () {
            getAVD();
          }.bind(this), 2000);
        }
      } else {
        cb();
      }
    }.bind(this));
  }.bind(this);
  getAVD();
};

ADB.prototype.killAllEmulators = function (cb) {
  var killallCmd = isWindows ?
    "TASKKILL /IM emulator.exe" :
    "/usr/bin/killall -m emulator*";
  exec(killallCmd, { maxBuffer: 524288 }, function (err) {
    if (err) {
      logger.debug("Could not kill emulator. It was probably not running.: " +
        err.message);
    }
    cb();
  });
};

ADB.prototype.waitForEmulatorReady = function (timeoutMs, cb) {
  var start = Date.now();
  var error = new Error("Emulator is not ready.");
  logger.debug("Waiting until emulator is ready");
  var getBootAnimStatus = function () {
    this.shell("getprop init.svc.bootanim", function (err, stdout) {
      if (err || stdout === null || stdout.indexOf('stopped') !== 0) {
        if ((Date.now() - start) > timeoutMs) {
          cb(error);
        } else {
          setTimeout(function () {
            getBootAnimStatus();
          }.bind(this), 3000);
        }
      } else {
        cb();
      }
    }.bind(this));
  }.bind(this);
  getBootAnimStatus();
};

ADB.prototype.getConnectedDevices = function (cb) {
  logger.debug("Getting connected devices...");
  this.exec("devices", function (err, stdout) {
    if (err) return cb(err);
    if (stdout.toLowerCase().indexOf("error") !== -1) {
      logger.error(stdout);
      cb(new Error(stdout));
    } else {
      var devices = [];
      _.each(stdout.split("\n"), function (line) {
        if (line.trim() !== "" &&
            line.indexOf("List of devices") === -1 &&
            line.indexOf("* daemon") === -1 &&
            line.indexOf("offline") === -1) {
          var lineInfo = line.split("\t");
          // state is either "device" or "offline", afaict
          devices.push({udid: lineInfo[0], state: lineInfo[1]});
        }
      });
      logger.debug(devices.length + " device(s) connected");
      cb(null, devices);
    }
  }.bind(this));
};

ADB.prototype.getConnectedEmulators = function (cb) {
  logger.debug("Getting connected emulators");
  this.getConnectedDevices(function (err, devices) {
    if (err) return cb(err);
    var emulators = [];
    _.each(devices, function (device) {
      var port = this.getPortFromEmulatorString(device.udid);
      if (port) {
        device.port = port;
        this.detectEmulatorType(device);
        emulators.push(device);
      }
    }.bind(this));
    logger.debug(emulators.length + " emulator(s) connected");
    cb(null, emulators);
  }.bind(this));
};

// determine emulator type (asdk/genymotion) in order to set function for avdName
ADB.prototype.detectEmulatorType = function (device) {
  _.each(this.deviceModels, function (deviceModel) {
    if (deviceModel.isThisMe(device.udid)) {
      device.deviceModel = deviceModel;
    }
  });
};

ADB.prototype.forwardPort = function (systemPort, devicePort, cb) {
  logger.debug("Forwarding system:" + systemPort + " to device:" + devicePort);
  this.exec("forward tcp:" + systemPort + " tcp:" + devicePort, cb);
};

ADB.prototype.forwardAbstractPort = function (systemPort, devicePort, cb) {
  logger.debug("Forwarding system:" + systemPort + " to abstract device:" + devicePort);
  this.exec("forward tcp:" + systemPort + " localabstract:" + devicePort, cb);
};

ADB.prototype.isDeviceConnected = function (cb) {
  this.getConnectedDevices(function (err, devices) {
    if (err) {
      cb(err);
    } else {
      cb(null, devices.length > 0);
    }
  });
};

/*
 * Check whether the ADB connection is up
 */
ADB.prototype.ping = function (cb) {
  this.shell("echo 'ping'", function (err, stdout) {
    if (!err && stdout.indexOf("ping") === 0) {
      cb(null, true);
    } else if (err) {
      cb(err);
    } else {
      cb(new Error("ADB ping failed, returned: " + stdout));
    }
  });
};

ADB.prototype.setDeviceId = function (deviceId) {
  logger.debug("Setting device id to " + deviceId);
  this.curDeviceId = deviceId;
  this.adbCmd = this.adb + " -s " + deviceId;
};

ADB.prototype.setEmulatorPort = function (emPort) {
  this.emulatorPort = emPort;
};

ADB.prototype.waitForDevice = function (cb) {
  var doWait = function (innerCb) {
    logger.debug("Waiting for device to be ready and to respond to shell " +
               "commands (timeout = " + this.appDeviceReadyTimeout + ")");
    var movedOn = false
      , timeoutSecs = parseInt(this.appDeviceReadyTimeout, 10);

    setTimeout(function () {
      if (!movedOn) {
        movedOn = true;
        innerCb("Device did not become ready in " + timeoutSecs + " secs; " +
                "are you sure it's powered on?");
      }
    }.bind(this), timeoutSecs * 1000);

    this.exec("wait-for-device", function (err) {
      if (!movedOn) {
        if (err) {
          logger.error("Error running wait-for-device");
          movedOn = true;
          innerCb(err);
        } else {
          this.shell("echo 'ready'", function (err) {
            if (!movedOn) {
              movedOn = true;
              if (err) {
                logger.error("Error running shell echo: " + err);
                innerCb(err);
              } else {
                innerCb();
              }
            }
          }.bind(this));
        }
      }
    }.bind(this));
  }.bind(this);

  var tries = 0;
  var waitCb = function (err) {
    if (err) {
      var lastCb = cb;
      if (tries < 3) {
        tries++;
        logger.debug("Retrying restartAdb");
        lastCb = waitCb.bind(this);
      }
      this.restartAdb(function () {
        this.getConnectedDevices(function () {
          doWait(lastCb);
        });
      }.bind(this));
    } else {
      cb(null);
    }
  };
  doWait(waitCb.bind(this));
};

ADB.prototype.restartAdb = function (cb) {
  this.exec("kill-server", function (err) {
    if (err) {
      logger.error("Error killing ADB server, going to see if it's online " +
                   "anyway");
    }
    cb();
  });
};


ADB.prototype.restart = function (cb) {
  async.series([
    this.stopLogcat.bind(this)
    , this.restartAdb.bind(this)
    , this.waitForDevice.bind(this)
    , this.startLogcat.bind(this)
  ], cb);
};

ADB.prototype.startLogcat = function (cb) {
  if (this.logcat !== null) {
    cb(new Error("Trying to start logcat capture but it's already started!"));
    return;
  }
  var adbCmd = this.adbCmd.replace(/"/g, '');
  this.logcat = new Logcat({
    adbCmd: adbCmd
  , debug: false
  , debugTrace: false
  });
  this.logcat.startCapture(cb);
};

ADB.prototype.stopLogcat = function (cb) {
  if (this.logcat !== null) {
    this.logcat.stopCapture(cb);
    this.logcat = null;
  } else {
    cb();
  }
};

ADB.prototype.getLogcatLogs = function () {
  if (this.logcat === null) {
    throw new Error("Can't get logcat logs since logcat hasn't started");
  }
  return this.logcat.getLogs();
};

ADB.prototype.getPIDsByName = function (name, cb) {
  logger.debug("Getting all processes with '" + name + "'");
  this.shell("ps '" + name + "'", function (err, stdout) {
    if (err) return cb(err);
    stdout = stdout.trim();
    var procs = [];
    var outlines = stdout.split("\n");
    _.each(outlines, function (outline) {
      if (outline.indexOf(name) !== -1) {
        procs.push(outline);
      }
    });
    if (procs.length < 1) {
      logger.debug("No matching processes found");
      return cb(null, []);
    }
    var pids = [];
    _.each(procs, function (proc) {
      var match = /[^\t ]+[\t ]+([0-9]+)/.exec(proc);
      if (match) {
        pids.push(parseInt(match[1], 10));
      }
    });
    if (pids.length !== procs.length) {
      var msg = "Could not extract PIDs from ps output. PIDS: " +
                JSON.stringify(pids) + ", Procs: " + JSON.stringify(procs);
      return cb(new Error(msg));
    }
    cb(null, pids);
  });
};

ADB.prototype.killProcessesByName = function (name, cb) {
  logger.debug("Attempting to kill all '" + name + "' processes");
  this.getPIDsByName(name, function (err, pids) {
    if (err) return cb(err);
    var killNext = function (err) {
      if (err) return cb(err);
      var pid = pids.pop();
      if (typeof pid !== "undefined") {
        this.killProcessByPID(pid, killNext);
      } else {
        cb();
      }
    }.bind(this);
    killNext();
  }.bind(this));
};

ADB.prototype.killProcessByPID = function (pid, cb) {
  logger.debug("Attempting to kill process " + pid);
  this.shell("kill " + pid, cb);
};

ADB.prototype.startApp = function (startAppOptions, cb) {
  startAppOptions = _.clone(startAppOptions);
  // initializing defaults
  _.defaults(startAppOptions, {
      waitPkg: startAppOptions.pkg,
      waitActivity: false,
      optionalIntentArguments: false,
      retry: true,
      stopApp: true
  });
  // preventing null waitpkg
  startAppOptions.waitPkg = startAppOptions.waitPkg || startAppOptions.pkg;
  startAppOptions.optionalIntentArguments = startAppOptions.optionalIntentArguments ? " " + startAppOptions.optionalIntentArguments : "";
  this.getApiLevel(function (err, apiLevel) {
    if (err) return cb(err);
    var stop = startAppOptions.stopApp && apiLevel >= 15 ? "-S" : "";
    var cmd = "am start " + stop +
              " -a " + startAppOptions.action +
              " -c " + startAppOptions.category +
              " -f " + startAppOptions.flags +
              " -n " + startAppOptions.pkg + "/" + startAppOptions.activity + startAppOptions.optionalIntentArguments;
    this.shell(cmd, function (err, stdout) {
      if (err) return cb(err);
      if (stdout.indexOf("Error: Activity class") !== -1 &&
          stdout.indexOf("does not exist") !== -1) {
        if (!startAppOptions.activity) {
          return cb(new Error("Parameter 'appActivity' is required for launching application"));
        }
        if (startAppOptions.retry && startAppOptions.activity[0] !== ".") {
          logger.debug("We tried to start an activity that doesn't exist, " +
                       "retrying with . prepended to activity");
          startAppOptions.activity = "." + startAppOptions.activity;
          startAppOptions.retry = false;
          return this.startApp(startAppOptions, cb);
        } else {
          var msg = "Activity used to start app doesn't exist or cannot be " +
                    "launched! Make sure it exists and is a launchable activity";
          logger.error(msg);
          return cb(new Error(msg));
        }
      }

      if (startAppOptions.waitActivity) {
        this.waitForActivity(startAppOptions.waitPkg, startAppOptions.waitActivity, cb);
      } else {
        cb();
      }
    }.bind(this));
  }.bind(this));
};

ADB.prototype.isValidClass = function (classString) {
  // some.package/some.package.Activity
  return new RegExp(/^[a-zA-Z0-9\./_]+$/).exec(classString);
};

ADB.prototype.broadcastProcessEnd = function (intent, process, cb) {
  // start the broadcast without waiting for it to finish.
  this.broadcast(intent, function () {});

  // wait for the process to end
  var start = Date.now();
  var timeoutMs = 40000;
  var intMs = 400;

  var waitForDeath = function () {
    this.processExists(process, function (err, exists) {
      if (!exists) {
        cb();
      } else if ((Date.now() - start) < timeoutMs) {
        setTimeout(waitForDeath, intMs);
      } else {
        cb(new Error("Process never died within " + timeoutMs + " ms."));
      }
    });
  }.bind(this);

  waitForDeath();
};

ADB.prototype.broadcast = function (intent, cb) {
  if (!this.isValidClass(intent)) return cb(new Error("Invalid intent " + intent));

  var cmd = "am broadcast -a " + intent;
  logger.debug("Broadcasting: " + cmd);
  this.shell(cmd, cb);
};

ADB.prototype.endAndroidCoverage = function () {
  if (this.instrumentProc) this.instrumentProc.kill();
};

ADB.prototype.androidCoverage = function (instrumentClass, waitPkg, waitActivity, cb) {
  if (!this.isValidClass(instrumentClass)) return cb(new Error("Invalid class " + instrumentClass));
  /*
   [ '/path/to/android-sdk-macosx/platform-tools/adb',
   '-s',
   'emulator-5554',
   'shell',
   'am',
   'instrument',
   '-e',
   'coverage',
   'true',
   '-w',
   'com.example.Pkg/com.example.Pkg.instrumentation.MyInstrumentation' ]
   */
  var command = /"(.+?)"/.exec(this.adbCmd)[1]; // spawn() on Windows accepts only executable path as a first argument
  var args = ('-s ' + this.curDeviceId + ' shell am instrument -e coverage true -w ' + instrumentClass).split(' ');
  logger.debug("Collecting coverage data with: " + command + " " + args.join(' '));

  var alreadyReturned = false;
  this.instrumentProc = spawn(command, args); // am instrument runs for the life of the app process.
  this.instrumentProc.on('error', function (err) {
    logger.error(err);
    if (!alreadyReturned) {
      alreadyReturned = true;
      return cb(err);
    }
  });
  this.instrumentProc.stderr.on('data', function (data) {
    if (!alreadyReturned) {
      alreadyReturned = true;
      return cb(new Error("Failed to run instrumentation: " + new Buffer(data).toString('utf8')));
    }
  });
  this.waitForActivity(waitPkg, waitActivity, function (err) {
    if (!alreadyReturned) {
      alreadyReturned = true;
      return cb(err);
    }
  });
};

ADB.prototype.getFocusedPackageAndActivity = function (cb) {
  logger.debug("Getting focused package and activity");
  var cmd = "dumpsys window windows"
    , nullRe = new RegExp(/mFocusedApp=null/)
    , searchRe = new RegExp(
      /mFocusedApp.+Record\{.*\s([^\s\/\}]+)\/([^\s\/\}]+)(\s[^\s\/\}]+)*\}/);

  this.shell(cmd, function (err, stdout) {
    if (err) return cb(err);
    var foundMatch = false;
    var foundNullMatch = false;
    _.each(stdout.split("\n"), function (line) {
      var match = searchRe.exec(line);
      if (match) {
        foundMatch = match;
      } else if (nullRe.test(line)) {
        foundNullMatch = true;
      }
    });
    if (foundMatch) {
      cb(null, foundMatch[1].trim(), foundMatch[2].trim());
    } else if (foundNullMatch) {
      cb(null, null, null);
    } else {
      var msg = "Could not parse activity from dumpsys";
      logger.error(msg);
      logger.debug(stdout);
      cb(new Error(msg));
    }
  }.bind(this));
};

ADB.prototype.waitForActivityOrNot = function (pkg, activity, not,
    waitMs, cb) {

  if (typeof waitMs === "function") {
    cb = waitMs;
    waitMs = 20000;
  }

  if (!pkg) return cb(new Error("Package must not be null."));

  logger.debug("Waiting for pkg \"" + pkg + "\" and activity \"" + activity +
    "\" to " + (not ? "not " : "") + "be focused");
  var intMs = 750
    , endAt = Date.now() + waitMs;

  if (activity.indexOf(pkg) === 0) {
    activity = activity.substring(pkg.length);
  }

  var checkForActivity = function (foundPackage, foundActivity) {
    var foundAct = false;
    if (foundPackage === pkg) {
      _.each(activity.split(','), function (act) {
        act = act.trim();
        if (act === foundActivity || "." + act === foundActivity) {
          foundAct = true;
        }
      });
    }
    return foundAct;
  };

  var wait = function () {
    this.getFocusedPackageAndActivity(function (err, foundPackage,
          foundActivity) {
      if (err) return cb(err);
      var foundAct = checkForActivity(foundPackage, foundActivity);
      if ((!not && foundAct) || (not && !foundAct)) {
        cb();
      } else if (Date.now() < endAt) {
        setTimeout(wait, intMs);
      } else {
        var verb = not ? "stopped" : "started";
        var msg = pkg + "/" + activity + " never " + verb + ". Current: " +
                  foundPackage + "/" + foundActivity;
        logger.error(msg);
        cb(new Error(msg));
      }
    }.bind(this));
  }.bind(this);

  wait();
};

ADB.prototype.waitForActivity = function (pkg, act, waitMs, cb) {
  this.waitForActivityOrNot(pkg, act, false, waitMs, cb);
};

ADB.prototype.waitForNotActivity = function (pkg, act, waitMs, cb) {
  this.waitForActivityOrNot(pkg, act, true, waitMs, cb);
};

ADB.prototype.uninstallApk = function (pkg, cb) {
  logger.debug("Uninstalling " + pkg);
  this.forceStop(pkg, function (err) {
    if (err) logger.debug("Force-stopping before uninstall didn't work; " +
                         "maybe app wasn't running");
    this.exec("uninstall " + pkg, {timeout: 20000}, function (err, stdout) {
      if (err) {
        logger.error(err);
        cb(err);
      } else {
        stdout = stdout.trim();
        // stdout may contain warnings meaning success is not on the first line.
        if (stdout.indexOf("Success") !== -1) {
          logger.debug("App was uninstalled");
        } else {
          logger.debug("App was not uninstalled, maybe it wasn't on device?");
        }
        cb();
      }
    });
  }.bind(this));
};

ADB.prototype.installRemote = function (remoteApk, cb) {
  var cmd = 'pm install -r ' + remoteApk;
  this.shell(cmd, function (err, stdout) {
    if (err) return cb(err);
    if (stdout.indexOf("Failure") !== -1) {
      return cb(new Error("Remote install failed: " + stdout));
    }
    cb();
  });
};

ADB.prototype.install = function (apk, replace, cb) {
  if (typeof replace === "function") {
    cb = replace;
    replace = true;
  }
  var cmd = 'install ';
  if (replace) {
    cmd += '-r ';
  }
  cmd += '"' + apk + '"';
  this.exec(cmd, cb);
};

ADB.prototype.mkdir = function (remotePath, cb) {
  this.shell('mkdir -p ' + remotePath, cb);
};

ADB.prototype.instrument = function (pkg, activity, instrumentWith, cb) {
  if (activity[0] !== ".") {
    pkg = "";
  }
  var cmd = "am instrument -e main_activity '" + pkg + activity + "' " +
            instrumentWith;
  cmd = cmd.replace(/\.+/g, '.'); // Fix pkg..activity error
  this.shell(cmd, function (err, stdout) {
    if (err) return cb(err);
    if (stdout.indexOf("Exception") !== -1) {
      logger.error(stdout);
      var msg = stdout.split("\n")[0] || "Unknown exception during " +
                                         "instrumentation";
      return cb(new Error(msg));
    }
    cb();
  });
};

ADB.prototype.checkAndSignApk = function (apk, pkg, cb) {
  this.checkApkCert(apk, pkg, function (err, appSigned) {
    if (err) return cb(err);
    if (!appSigned) {
      this.sign(apk, cb);
    } else {
      cb();
    }
  }.bind(this));
};

ADB.prototype.forceStop = function (pkg, cb) {
  this.shell('am force-stop ' + pkg, cb);
};

ADB.prototype.clear = function (pkg, cb) {
  this.shell("pm clear " + pkg, cb);
};

ADB.prototype.stopAndClear = function (pkg, cb) {
  this.forceStop(pkg, function (err) {
    if (err) return cb(err);
    this.clear(pkg, cb);
  }.bind(this));
};

ADB.prototype.isAppInstalled = function (pkg, cb) {
  var installed = false;

  logger.debug("Getting install status for " + pkg);
  this.getApiLevel(function (err, apiLevel) {
    if (err) return cb(err);
    var thirdparty = apiLevel >= 15 ? "-3 " : "";
    var listPkgCmd = "pm list packages " + thirdparty + pkg;
    this.shell(listPkgCmd, function (err, stdout) {
      if (err) return cb(err);
      var apkInstalledRgx = new RegExp('^package:' +
          pkg.replace(/([^a-zA-Z])/g, "\\$1") + '$', 'm');
      installed = apkInstalledRgx.test(stdout);
      logger.debug("App is" + (!installed ? " not" : "") + " installed");
      cb(null, installed);
    }.bind(this));
  }.bind(this));
};

ADB.prototype.back = function (cb) {
  logger.debug("Pressing the BACK button");
  var cmd = this.adbCmd + " shell input keyevent 4";
  exec(cmd, { maxBuffer: 524288 }, function () {
    cb();
  });
};

ADB.prototype.goToHome = function (cb) {
  logger.debug("Pressing the HOME button");
  this.keyevent(3, cb);
};

ADB.prototype.keyevent = function (keycode, cb) {
  var code = parseInt(keycode, 10);
  // keycode must be an int.
  var cmd = 'input keyevent ' + code;
  this.shell(cmd, cb);
};

ADB.prototype.isScreenLocked = function (cb) {
  var cmd = "dumpsys window";
  this.shell(cmd, function (err, stdout) {
    if (err) return cb(err);

    var dumpsysFile = path.resolve(__dirname, "..", "..", "..", ".dumpsys.log");
    logger.debug("Writing dumpsys output to " + dumpsysFile);
    fs.writeFileSync(dumpsysFile, stdout);

    var screenLocked = /mShowingLockscreen=\w+/gi.exec(stdout);
    var samsungNoteUnlocked = /mScreenOnFully=\w+/gi.exec(stdout);
    var gbScreenLocked = /mCurrentFocus.+Keyguard/gi.exec(stdout);

    if (screenLocked && screenLocked[0]) {
      if (screenLocked[0].split('=')[1] === 'false') {
        cb(null, false);
      } else {
        cb(null, true);
      }
    } else if (gbScreenLocked && gbScreenLocked[0]) {
      cb(null, true);
    } else if (samsungNoteUnlocked && samsungNoteUnlocked[0]) {
      if (samsungNoteUnlocked[0].split('=')[1] === 'true') {
        cb(null, false);
      } else {
        cb(null, true);
      }
    } else {
      cb(null, false);
    }

  });
};

ADB.prototype.isSoftKeyboardPresent = function (cb) {
  var cmd = "dumpsys input_method";
  this.shell(cmd, function (err, stdout) {
    if (err) return cb(err);
    var keyBoardShown = /mInputShown=\w+/gi.exec(stdout);
    if (keyBoardShown && keyBoardShown[0]) {
      if (keyBoardShown[0].split('=')[1] === 'true') {
        cb(null, true);
      } else {
        cb(null, false);
      }
    } else {
      cb(null, false);
    }
  });
};

ADB.prototype.isAirplaneModeOn = function (cb) {
  var cmd = 'settings get global airplane_mode_on';
  this.shell(cmd, function (err, stdout) {
    if (err) return cb(err);
    cb(null, parseInt(stdout) !== 0);
  });
};

/*
 * on: 1 (to turn on) or 0 (to turn off)
 */
ADB.prototype.setAirplaneMode = function (on, cb) {
  var cmd = 'settings put global airplane_mode_on ' + on;
  this.shell(cmd, cb);
};

/*
 * on: 1 (to turn on) or 0 (to turn off)
 */
ADB.prototype.broadcastAirplaneMode = function (on, cb) {
  var cmd = 'am broadcast -a android.intent.action.AIRPLANE_MODE --ez state ' +
      (on === 1 ? 'true' : 'false');
  this.shell(cmd, cb);
};

ADB.prototype.isWifiOn = function (cb) {
  var cmd = 'settings get global wifi_on';
  this.shell(cmd, function (err, stdout) {
    if (err) return cb(err);
    cb(null, parseInt(stdout) !== 0);
  });
};

/*
 * on: 1 (to turn on) or 0 (to turn off)
 */
ADB.prototype.setWifi = function (on, cb) {
  var cmd = 'am start -n io.appium.settings/.Settings -e wifi ' + (on === 1 ? 'on' : 'off');
  this.shell(cmd, cb);
};

ADB.prototype.isDataOn = function (cb) {
  var cmd = 'settings get global mobile_data';
  this.shell(cmd, function (err, stdout) {
    if (err) return cb(err);
    cb(null, parseInt(stdout) !== 0);
  });
};

/*
 * on: 1 (to turn on) or 0 (to turn off)
 */
ADB.prototype.setData = function (on, cb) {
  var cmd = 'am start -n io.appium.settings/.Settings -e data ' + (on === 1 ? 'on' : 'off');
  this.shell(cmd, cb);
};

/*
 * opts: { wifi: 1/0, data 1/0 } (1 to turn on, 0 to turn off)
 */
ADB.prototype.setWifiAndData = function (opts, cb) {
  var cmdOpts = '';
  if (typeof opts.wifi !== 'undefined') {
    cmdOpts = '-e wifi ' + (opts.wifi === 1 ? 'on' : 'off');
  }
  if (typeof opts.data !== 'undefined') {
    cmdOpts = cmdOpts + ' -e data ' + (opts.data === 1 ? 'on' : 'off');
  }
  var cmd = 'am start -n io.appium.settings/.Settings ' + cmdOpts;
  this.shell(cmd, cb);
};

ADB.prototype.availableIMEs = function (cb) {
  this.shell('ime list -a',  function (err, stdout) {
    if (err) return cb(err);
    var engines = [];
    _.each(stdout.split('\n'), function (line) {
      // get a listing that has IME IDs flush left,
      // and lots of extraneous info indented
      if (line.length > 0 && line[0] !== ' ') {
        // remove newline and trailing colon, and add to the list
        engines.push(line.trim().replace(/:$/, ''));
      }
    });
    cb(null, engines);
  });
};

ADB.prototype.defaultIME = function (cb) {
  var cmd = 'settings get secure default_input_method';
  this.shell(cmd, function (err, engine) {
    if (err) return cb(err);
    cb(null, engine.trim());
  });
};

ADB.prototype.enableIME = function (imeId, cb) {
  var cmd = 'ime enable ' + imeId;
  this.shell(cmd, cb);
};

ADB.prototype.disableIME = function (imeId, cb) {
  var cmd = 'ime disable ' + imeId;
  this.shell(cmd, cb);
};

ADB.prototype.setIME = function (imeId, cb) {
  var cmd = 'ime set ' + imeId;
  this.shell(cmd, cb);
};

ADB.prototype.hasInternetPermissionFromManifest = function (localApk, cb) {
  this.checkAaptPresent(function (err) {
    if (err) return cb(err);
    var badging = [this.binaries.aapt, 'dump', 'badging', localApk].join(' ');
    logger.debug("hasInternetPermissionFromManifest: " + badging);
    exec(badging, { maxBuffer: 524288 }, function (err, stdout, stderr) {
      if (err || stderr) {
        logger.warn(stderr);
        return cb(new Error("hasInternetPermissionFromManifest failed. " + err));
      }
      var hasInternetPermission = new RegExp("uses-permission:'android.permission.INTERNET'").test(stdout);
      cb(null, hasInternetPermission);
    });
  }.bind(this));
};

<<<<<<< HEAD
ADB.prototype.autoDetectEmulatorType = function (avd, cb) {
  // go through all emulators and find which one we are
  logger.info("Auto detect for: " + avd);
  var modelIndex = 0, numModels = this.deviceModels.length, found = false;
  var checkModel = function (deviceModel) {
    deviceModel.getDefinedAvds(function (err, avds) {
      if (!err) {
        _.each(avds, function (a) {
          if (a === avd) {
            found = true;
            return cb(null, deviceModel);
          }
        });
      }
      if (!found && modelIndex < numModels) {
        checkModel(this.deviceModels[modelIndex++]);
      } else if (!found) {
        return cb(new Error("AVD is not found."));
      }
    }.bind(this));
  }.bind(this);
  checkModel(this.deviceModels[modelIndex++]);
};

ADB.prototype.autoDetectEmulatorTypeOld = function (avd, cb) {
  // go through all emulators and find which one we are
  logger.info("Auto detect for " + avd);
  _.each(this.deviceModels, function (deviceModel) {
      deviceModel.getDefinedAvds(function (err, avds) {
      if (err) return cb(err);
      _.each(avds, function (a) {
        if (a === avd) {
          return cb(null, deviceModel);
        }
      });
    }.bind(this));
  });
=======
ADB.prototype.reboot = function (cb) {
  var adbCmd = "stop; sleep 2; setprop sys.boot_completed 0; start";
  this.shell(adbCmd, function (err) {
    if (err) return cb(err);
    var bootCompleted = false;
    var i = 90;
    logger.debug('waiting for reboot, this takes time.');
    async.until(
      function test() { return bootCompleted; },
      function fn(cb) {
        i--;
        if (i < 0) return cb(new Error('device didn\'t reboot within 90 seconds'));
        if (i % 5 === 0) logger.debug('still waiting for reboot.');
        this.shell("getprop sys.boot_completed", function (err, stdout) {
          if (err) return cb(err);
          bootCompleted = '1' === stdout.trim();
          setTimeout(cb, 1000);
        });
      }.bind(this),
      cb
    );
  }.bind(this));
>>>>>>> bd4379c9
};

module.exports = ADB;<|MERGE_RESOLUTION|>--- conflicted
+++ resolved
@@ -21,11 +21,8 @@
   , mv = require('mv')
   , helperJarPath = path.resolve(__dirname, '../jars')
   , logger = require('./logger')
-<<<<<<< HEAD
   , Asdk = require('./asdk.js')
   , Genymotion = require('./genymotion.js')
-=======
->>>>>>> bd4379c9
   , getDirectories = helpers.getDirectories;
 
 var ADB = function (opts) {
@@ -1576,7 +1573,6 @@
   }.bind(this));
 };
 
-<<<<<<< HEAD
 ADB.prototype.autoDetectEmulatorType = function (avd, cb) {
   // go through all emulators and find which one we are
   logger.info("Auto detect for: " + avd);
@@ -1601,20 +1597,6 @@
   checkModel(this.deviceModels[modelIndex++]);
 };
 
-ADB.prototype.autoDetectEmulatorTypeOld = function (avd, cb) {
-  // go through all emulators and find which one we are
-  logger.info("Auto detect for " + avd);
-  _.each(this.deviceModels, function (deviceModel) {
-      deviceModel.getDefinedAvds(function (err, avds) {
-      if (err) return cb(err);
-      _.each(avds, function (a) {
-        if (a === avd) {
-          return cb(null, deviceModel);
-        }
-      });
-    }.bind(this));
-  });
-=======
 ADB.prototype.reboot = function (cb) {
   var adbCmd = "stop; sleep 2; setprop sys.boot_completed 0; start";
   this.shell(adbCmd, function (err) {
@@ -1637,7 +1619,6 @@
       cb
     );
   }.bind(this));
->>>>>>> bd4379c9
 };
 
 module.exports = ADB;