import log from '../logger.js';
import _ from 'lodash';

const PHONE_NUMBER_PATTERN = /^[\+]?[(]?[0-9]*[)]?[-\s\.]?[0-9]*[-\s\.]?[0-9]{2,}$/im;

let emuMethods = {};
<<<<<<< HEAD
emuMethods.POWER_AC_STATES = {
  POWER_AC_ON: 'on',
  POWER_AC_OFF: 'off'
};
=======
emuMethods.GSM_CALL_ACTIONS = {
  GSM_CALL : 'call',
  GSM_ACCEPT: 'accept',
  GSM_CANCEL: 'cancel',
  GSM_HOLD: 'hold'
};
emuMethods.GSM_VOICE_STATES = {
  GSM_VOICE_UNREGISTERED: 'unregistered',
  GSM_VOICE_HOME: 'home',
  GSM_VOICE_ROAMING: 'roaming',
  GSM_VOICE_SEARCHING: 'searching',
  GSM_VOICE_DENIED: 'denied',
  GSM_VOICE_OFF: 'off',
  GSM_VOICE_ON: 'on'
};
emuMethods.GSM_SIGNAL_STRENGTHS = [0, 1, 2, 3, 4];

>>>>>>> 4d5c55d0

emuMethods.isEmulatorConnected = async function () {
  let emulators = await this.getConnectedEmulators();
  return !!_.find(emulators, (x) => x && x.udid === this.curDeviceId);
};

emuMethods.verifyEmulatorConnected = async function () {
  if (!(await this.isEmulatorConnected())) {
    log.errorAndThrow(`The emulator "${this.curDeviceId}" was unexpectedly disconnected`);
  }
};

emuMethods.fingerprint = async function (fingerprintId) {
  if (!fingerprintId) {
    log.errorAndThrow('Fingerprint id parameter must be defined');
  }
  // the method used only works for API level 23 and above
  let level = await this.getApiLevel();
  if (parseInt(level, 10) < 23) {
    log.errorAndThrow(`Device API Level must be >= 23. Current Api level '${level}'`);
  }
  await this.adbExecEmu(['finger', 'touch', fingerprintId]);
};

emuMethods.rotate = async function () {
  await this.adbExecEmu(['rotate']);
};

emuMethods.powerAC = async function (state = 'on') {
  if (_.values(emuMethods.POWER_AC_STATES).indexOf(state) === -1) {
    log.errorAndThrow(`Wrong power AC state sent '${state}'. Supported values: ${_.values(emuMethods.POWER_AC_STATES)}]`);
  }
  await this.adbExecEmu(['power', 'ac', state]);
};

emuMethods.powerCapacity = async function (percent = 100) {
  percent = parseInt(percent, 10);
  if (isNaN(percent) || percent < 0 || percent > 100) {
    log.errorAndThrow(`The percentage value should be valid integer between 0 and 100`);
  }
  await this.adbExecEmu(['power', 'capacity', percent]);
};

emuMethods.powerOFF = async function () {
  await this.powerAC(emuMethods.POWER_AC_STATES.POWER_AC_OFF);
  await this.powerCapacity(0);
};

emuMethods.sendSMS = async function (phoneNumber, message = '') {
  message = message.trim();
  if (message === "") {
    log.errorAndThrow('Sending an SMS requires a message');
  }
  phoneNumber = `${phoneNumber}`.replace(/\s*/, "");
  if (!PHONE_NUMBER_PATTERN.test(phoneNumber)) {
    log.errorAndThrow(`Invalid sendSMS phoneNumber param ${phoneNumber}`);
  }
  await this.adbExecEmu(['sms', 'send', phoneNumber, message]);
};

emuMethods.gsmCall = async function (phoneNumber, action = '') {
  if (_.values(emuMethods.GSM_CALL_ACTIONS).indexOf(action) === -1) {
    log.errorAndThrow(`Invalid gsm action param ${action}. Supported values: ${_.values(emuMethods.GSM_CALL_ACTIONS)}`);
  }
  phoneNumber = `${phoneNumber}`.replace(/\s*/, "");
  if (!PHONE_NUMBER_PATTERN.test(phoneNumber)) {
    log.errorAndThrow(`Invalid gsmCall phoneNumber param ${phoneNumber}`);
  }
  await this.adbExecEmu(['gsm', action, phoneNumber]);
};

emuMethods.gsmSignal = async function (strength = 4) {
  strength = parseInt(strength, 10);
  if (emuMethods.GSM_SIGNAL_STRENGTHS.indexOf(strength) === -1) {
    log.errorAndThrow(`Invalid signal strength param ${strength}. Supported values: ${_.values(emuMethods.GSM_SIGNAL_STRENGTHS)}`);
  }
  log.info('gsm signal-profile <strength> changes the reported strength on next (15s) update.');
  await this.adbExecEmu(['gsm', 'signal-profile', strength]);
};

emuMethods.gsmVoice = async function (state = 'on') {
  // gsm voice <state> allows you to change the state of your GPRS connection
  if (_.values(emuMethods.GSM_VOICE_STATES).indexOf(state) === -1) {
    log.errorAndThrow(`Invalid gsm voice state param ${state}. Supported values: ${_.values(emuMethods.GSM_VOICE_STATES)}`);
  }
  await this.adbExecEmu(['gsm', 'voice', state]);
};

export default emuMethods;<|MERGE_RESOLUTION|>--- conflicted
+++ resolved
@@ -4,12 +4,10 @@
 const PHONE_NUMBER_PATTERN = /^[\+]?[(]?[0-9]*[)]?[-\s\.]?[0-9]*[-\s\.]?[0-9]{2,}$/im;
 
 let emuMethods = {};
-<<<<<<< HEAD
 emuMethods.POWER_AC_STATES = {
   POWER_AC_ON: 'on',
   POWER_AC_OFF: 'off'
 };
-=======
 emuMethods.GSM_CALL_ACTIONS = {
   GSM_CALL : 'call',
   GSM_ACCEPT: 'accept',
@@ -26,8 +24,6 @@
   GSM_VOICE_ON: 'on'
 };
 emuMethods.GSM_SIGNAL_STRENGTHS = [0, 1, 2, 3, 4];
-
->>>>>>> 4d5c55d0
 
 emuMethods.isEmulatorConnected = async function () {
   let emulators = await this.getConnectedEmulators();
