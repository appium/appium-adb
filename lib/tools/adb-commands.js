import log from '../logger.js';
import {
  getIMEListFromOutput, getSurfaceOrientation, extractMatchingPermissions,
  parseLaunchableActivityNames, matchComponentName,
} from '../helpers.js';
import path from 'path';
import _ from 'lodash';
import { fs, util, tempDir } from '@appium/support';
import { EOL } from 'os';
import Logcat from '../logcat';
import { sleep, waitForCondition } from 'asyncbox';
import { SubProcess, exec } from 'teen_process';
import B from 'bluebird';

const MAX_SHELL_BUFFER_LENGTH = 1000;
const NOT_CHANGEABLE_PERM_ERROR = /not a changeable permission type/i;
const IGNORED_PERM_ERRORS = [
  NOT_CHANGEABLE_PERM_ERROR,
  /Unknown permission/i,
];
const MAX_PGREP_PATTERN_LEN = 15;
const HIDDEN_API_POLICY_KEYS = [
  'hidden_api_policy_pre_p_apps',
  'hidden_api_policy_p_apps',
  'hidden_api_policy'
];
const ANIMATION_SCALE_KEYS = [
  'animator_duration_scale',
  'transition_animation_scale',
  'window_animation_scale'
];
const PID_COLUMN_TITLE = 'PID';
const PROCESS_NAME_COLUMN_TITLE = 'NAME';
const PS_TITLE_PATTERN = new RegExp(`^(.*\\b${PID_COLUMN_TITLE}\\b.*\\b${PROCESS_NAME_COLUMN_TITLE}\\b.*)$`, 'm');
const MIN_API_LEVEL_WITH_PERMS_SUPPORT = 23;

const methods = {};

/**
 * Creates chunks for the given arguments and executes them in `adb shell`.
 * This is faster than calling `adb shell` separately for each arg, however
 * there is a limit for a maximum length of a single adb command. that is why
 * we need all this complicated logic.
 *
 * @this {import('../adb.js').ADB}
 * @param {(x: string) => string[]} argTransformer A function, that receives single argument
 * from the `args` array and transforms it into a shell command. The result
 * of the function must be an array, where each item is a part of a single command.
 * The last item of the array could be ';'. If this is not a semicolon then it is going to
 * be added automatically.
 * @param {string[]} args Array of argument values to create chunks for
 * @throws {Error} If any of the chunks returns non-zero exit code after being executed
 */
methods.shellChunks = async function shellChunks (argTransformer, args) {
  const commands = [];
  /** @type {string[]} */
  let cmdChunk = [];
  for (const arg of args) {
    const nextCmd = argTransformer(arg);
    if (!_.isArray(nextCmd)) {
      throw new Error('Argument transformer must result in an array');
    }
    if (_.last(nextCmd) !== ';') {
      nextCmd.push(';');
    }
    if (nextCmd.join(' ').length + cmdChunk.join(' ').length >= MAX_SHELL_BUFFER_LENGTH) {
      commands.push(cmdChunk);
      cmdChunk = [];
    }
    cmdChunk = [...cmdChunk, ...nextCmd];
  }
  if (!_.isEmpty(cmdChunk)) {
    commands.push(cmdChunk);
  }
  log.debug(`Got the following command chunks to execute: ${JSON.stringify(commands)}`);
  let lastError = null;
  for (const cmd of commands) {
    try {
      await this.shell(cmd);
    } catch (e) {
      lastError = e;
    }
  }
  if (lastError) {
    throw lastError;
  }
};

/**
 * Get the path to adb executable amd assign it
 * to this.executable.path and this.binaries.adb properties.
 *
 * @this {import('../adb.js').ADB}
 * @return {Promise<import('../adb.js').ADB>} ADB instance.
 */
methods.getAdbWithCorrectAdbPath = async function getAdbWithCorrectAdbPath () {
  this.executable.path = await this.getSdkBinaryPath('adb');
  return this;
};

/**
 * Get the full path to aapt tool and assign it to
 * this.binaries.aapt property
 * @this {import('../adb.js').ADB}
 */
methods.initAapt = async function initAapt () {
  await this.getSdkBinaryPath('aapt');
};

/**
 * Get the full path to aapt2 tool and assign it to
 * this.binaries.aapt2 property
 * @this {import('../adb.js').ADB}
 */
methods.initAapt2 = async function initAapt2 () {
  await this.getSdkBinaryPath('aapt2');
};

/**
 * Get the full path to zipalign tool and assign it to
 * this.binaries.zipalign property
 * @this {import('../adb.js').ADB}
 */
methods.initZipAlign = async function initZipAlign () {
  await this.getSdkBinaryPath('zipalign');
};

/**
 * Get the full path to bundletool binary and assign it to
 * this.binaries.bundletool property
 * @this {import('../adb.js').ADB}
 */
methods.initBundletool = async function initBundletool () {
  try {
    (/** @type {import('@appium/types').StringRecord} */(this.binaries)).bundletool =
      await fs.which('bundletool.jar');
  } catch (err) {
    throw new Error('bundletool.jar binary is expected to be present in PATH. ' +
      'Visit https://github.com/google/bundletool for more details.');
  }
};

/**
 * Retrieve the API level of the device under test.
 *
 * @this {import('../adb.js').ADB}
 * @return {Promise<number>} The API level as integer number, for example 21 for
 *                  Android Lollipop. The result of this method is cached, so all the further
 * calls return the same value as the first one.
 */
methods.getApiLevel = async function getApiLevel () {
  if (!_.isInteger(this._apiLevel)) {
    try {
      const strOutput = await this.getDeviceProperty('ro.build.version.sdk');
      let apiLevel = parseInt(strOutput.trim(), 10);

      // Workaround for preview/beta platform API level
      const charCodeQ = 'q'.charCodeAt(0);
      // 28 is the first API Level, where Android SDK started returning letters in response to getPlatformVersion
      const apiLevelDiff = apiLevel - 28;
      const codename = String.fromCharCode(charCodeQ + apiLevelDiff);
      if (apiLevelDiff >= 0 && (await this.getPlatformVersion()).toLowerCase() === codename) {
        log.debug(`Release version is ${codename.toUpperCase()} but found API Level ${apiLevel}. Setting API Level to ${apiLevel + 1}`);
        apiLevel++;
      }

      this._apiLevel = apiLevel;
      log.debug(`Device API level: ${this._apiLevel}`);
      if (isNaN(this._apiLevel)) {
        throw new Error(`The actual output '${strOutput}' cannot be converted to an integer`);
      }
    } catch (e) {
      throw new Error(
        `Error getting device API level. Original error: ${(/** @type {Error} */(e)).message}`
      );
    }
  }
  return /** @type {number} */(this._apiLevel);
};

/**
 * Retrieve the platform version of the device under test.
 *
 * @this {import('../adb.js').ADB}
 * @return {Promise<string>} The platform version as a string, for example '5.0' for
 * Android Lollipop.
 */
methods.getPlatformVersion = async function getPlatformVersion () {
  log.info('Getting device platform version');
  try {
    return await this.getDeviceProperty('ro.build.version.release');
  } catch (e) {
    throw new Error(
      `Error getting device platform version. ` +
      `Original error: ${(/**@type {Error} */ (e)).message}`
    );
  }
};

/**
 * Verify whether a device is connected.
 *
 * @this {import('../adb.js').ADB}
 * @return {Promise<boolean>} True if at least one device is visible to adb.
 */
methods.isDeviceConnected = async function isDeviceConnected () {
  let devices = await this.getConnectedDevices();
  return devices.length > 0;
};

/**
 * Recursively create a new folder on the device under test.
 *
 * @this {import('../adb.js').ADB}
 * @param {string} remotePath - The new path to be created.
 * @return {Promise<string>} mkdir command output.
 */
methods.mkdir = async function mkdir (remotePath) {
  return await this.shell(['mkdir', '-p', remotePath]);
};

/**
 * Verify whether the given argument is a
 * valid class name.
 *
 * @this {import('../adb.js').ADB}
 * @param {string} classString - The actual class name to be verified.
 * @return {boolean} The result of Regexp.exec operation
 * or _null_ if no matches are found.
 */
methods.isValidClass = function isValidClass (classString) {
  // some.package/some.package.Activity
  return !!matchComponentName(classString);
};

/**
 * @typedef {Object} ResolveActivityOptions
 * @property {boolean} [preferCmd=true] Whether to prefer `cmd` tool usage for
 * launchable activity name detection. It might be useful to disable it if
 * `cmd package resolve-activity` returns 'android/com.android.internal.app.ResolverActivity',
 * which means the app has no default handler set in system settings.
 * See https://github.com/appium/appium/issues/17128 for more details.
 * This option has no effect if the target Android version is below 24 as there
 * the corresponding `cmd` subcommand is not implemented and dumpsys usage is the only
 * possible way to detect the launchable activity name.
 */

/**
 * Fetches the fully qualified name of the launchable activity for the
 * given package. It is expected the package is already installed on
 * the device under test.
 *
 * @this {import('../adb.js').ADB}
 * @param {string} pkg - The target package identifier
 * @param {ResolveActivityOptions} opts
 * @return {Promise<string>} Fully qualified name of the launchable activity
 * @throws {Error} If there was an error while resolving the activity name
 */
methods.resolveLaunchableActivity = async function resolveLaunchableActivity (pkg, opts = {}) {
  const { preferCmd = true } = opts;
  if (!preferCmd || await this.getApiLevel() < 24) {
    const stdout = await this.shell(['dumpsys', 'package', pkg]);
    const names = parseLaunchableActivityNames(stdout);
    if (_.isEmpty(names)) {
      log.debug(stdout);
      throw new Error(`Unable to resolve the launchable activity of '${pkg}'. Is it installed on the device?`);
    }
    if (names.length === 1) {
      return names[0];
    }

    const tmpRoot = await tempDir.openDir();
    try {
      const tmpApp = await this.pullApk(pkg, tmpRoot);
      const {apkActivity} = await this.packageAndLaunchActivityFromManifest(tmpApp);
      return /** @type {string} */ (apkActivity);
    } catch (e) {
      const err = /** @type {Error} */ (e);
      log.debug(err.stack);
      log.warn(`Unable to resolve the launchable activity of '${pkg}'. ` +
        `The very first match of the dumpsys output is going to be used. ` +
        `Original error: ${err.message}`);
      return names[0];
    } finally {
      await fs.rimraf(tmpRoot);
    }
  }
  const {stdout, stderr} = await this.shell(['cmd', 'package', 'resolve-activity', '--brief', pkg], {
    outputFormat: this.EXEC_OUTPUT_FORMAT.FULL
  });
  for (const line of (stdout || '').split('\n').map(_.trim)) {
    if (this.isValidClass(line)) {
      return line;
    }
  }
  throw new Error(
    `Unable to resolve the launchable activity of '${pkg}'. Original error: ${stderr || stdout}`
  );
};

/**
 * Force application to stop on the device under test.
 *
 * @this {import('../adb.js').ADB}
 * @param {string} pkg - The package name to be stopped.
 * @return {Promise<string>} The output of the corresponding adb command.
 */
methods.forceStop = async function forceStop (pkg) {
  return await this.shell(['am', 'force-stop', pkg]);
};

/**
 * Kill application
 *
 * @this {import('../adb.js').ADB}
 * @param {string} pkg - The package name to be stopped.
 * @return {Promise<string>} The output of the corresponding adb command.
 */
methods.killPackage = async function killPackage (pkg) {
  return await this.shell(['am', 'kill', pkg]);
};

/**
 * Clear the user data of the particular application on the device
 * under test.
 *
 * @this {import('../adb.js').ADB}
 * @param {string} pkg - The package name to be cleared.
 * @return {Promise<string>} The output of the corresponding adb command.
 */
methods.clear = async function clear (pkg) {
  return await this.shell(['pm', 'clear', pkg]);
};

/**
 * Grant all permissions requested by the particular package.
 * This method is only useful on Android 6.0+ and for applications
 * that support components-based permissions setting.
 *
 * @this {import('../adb.js').ADB}
 * @param {string} pkg - The package name to be processed.
 * @param {string} [apk] - The path to the actual apk file.
 * @throws {Error} If there was an error while granting permissions
 */
methods.grantAllPermissions = async function grantAllPermissions (pkg, apk) {
  const apiLevel = await this.getApiLevel();
  let targetSdk = 0;
  let dumpsysOutput = null;
  try {
    if (!apk) {
      /**
       * If apk not provided, considering apk already installed on the device
       * and fetching targetSdk using package name.
       */
      dumpsysOutput = await this.shell(['dumpsys', 'package', pkg]);
      targetSdk = await this.targetSdkVersionUsingPKG(pkg, dumpsysOutput);
    } else {
      targetSdk = await this.targetSdkVersionFromManifest(apk);
    }
  } catch (e) {
    //avoiding logging error stack, as calling library function would have logged
    log.warn(`Ran into problem getting target SDK version; ignoring...`);
  }
  if (apiLevel >= MIN_API_LEVEL_WITH_PERMS_SUPPORT && targetSdk >= MIN_API_LEVEL_WITH_PERMS_SUPPORT) {
    /**
     * If the device is running Android 6.0(API 23) or higher, and your app's target SDK is 23 or higher:
     * The app has to list the permissions in the manifest.
     * refer: https://developer.android.com/training/permissions/requesting.html
     */
    dumpsysOutput = dumpsysOutput || await this.shell(['dumpsys', 'package', pkg]);
    const requestedPermissions = await this.getReqPermissions(pkg, dumpsysOutput);
    const grantedPermissions = await this.getGrantedPermissions(pkg, dumpsysOutput);
    const permissionsToGrant = _.difference(requestedPermissions, grantedPermissions);
    if (_.isEmpty(permissionsToGrant)) {
      log.info(`${pkg} contains no permissions available for granting`);
    } else {
      await this.grantPermissions(pkg, permissionsToGrant);
    }
  } else if (targetSdk < MIN_API_LEVEL_WITH_PERMS_SUPPORT) {
    log.info(`It is only possible to grant permissions in runtime for ` +
      `apps whose targetSdkVersion in the manifest is set to ${MIN_API_LEVEL_WITH_PERMS_SUPPORT} or above. ` +
      `The current ${pkg} targetSdkVersion is ${targetSdk || 'unset'}.`);
  } else if (apiLevel < MIN_API_LEVEL_WITH_PERMS_SUPPORT) {
    log.info(`The device's OS API level is ${apiLevel}. ` +
      `It is only possible to grant permissions on devices running Android 6 or above.`);
  }
};

/**
 * Grant multiple permissions for the particular package.
 * This call is more performant than `grantPermission` one, since it combines
 * multiple `adb shell` calls into a single command.
 *
 * @this {import('../adb.js').ADB}
 * @param {string} pkg - The package name to be processed.
 * @param {Array<string>} permissions - The list of permissions to be granted.
 * @throws {Error} If there was an error while changing permissions.
 */
methods.grantPermissions = async function grantPermissions (pkg, permissions) {
  // As it consumes more time for granting each permission,
  // trying to grant all permission by forming equivalent command.
  // Also, it is necessary to split long commands into chunks, since the maximum length of
  // adb shell buffer is limited
  log.debug(`Granting permissions ${JSON.stringify(permissions)} to '${pkg}'`);
  try {
    await this.shellChunks((perm) => ['pm', 'grant', pkg, perm], permissions);
  } catch (e) {
    const err = /** @type {import('teen_process').ExecError} */(e);
    if (!IGNORED_PERM_ERRORS.some((pattern) => pattern.test(err.stderr || err.message))) {
      throw err;
    }
  }
};

/**
 * Grant single permission for the particular package.
 *
 * @this {import('../adb.js').ADB}
 * @param {string} pkg - The package name to be processed.
 * @param {string} permission - The full name of the permission to be granted.
 * @throws {Error} If there was an error while changing permissions.
 */
methods.grantPermission = async function grantPermission (pkg, permission) {
  try {
    await this.shell(['pm', 'grant', pkg, permission]);
  } catch (e) {
    const err = /** @type {import('teen_process').ExecError} */(e);
    if (!NOT_CHANGEABLE_PERM_ERROR.test(err.stderr || err.message)) {
      throw err;
    }
  }
};

/**
 * Revoke single permission from the particular package.
 *
 * @this {import('../adb.js').ADB}
 * @param {string} pkg - The package name to be processed.
 * @param {string} permission - The full name of the permission to be revoked.
 * @throws {Error} If there was an error while changing permissions.
 */
methods.revokePermission = async function revokePermission (pkg, permission) {
  try {
    await this.shell(['pm', 'revoke', pkg, permission]);
  } catch (e) {
    const err = /** @type {import('teen_process').ExecError} */(e);
    if (!NOT_CHANGEABLE_PERM_ERROR.test(err.stderr || err.message)) {
      throw err;
    }
  }
};

/**
 * Retrieve the list of granted permissions for the particular package.
 *
 * @this {import('../adb.js').ADB}
 * @param {string} pkg - The package name to be processed.
 * @param {string?} [cmdOutput=null] - Optional parameter containing command output of
 * _dumpsys package_ command. It may speed up the method execution.
 * @return {Promise<string[]>} The list of granted permissions or an empty list.
 * @throws {Error} If there was an error while changing permissions.
 */
methods.getGrantedPermissions = async function getGrantedPermissions (pkg, cmdOutput = null) {
  log.debug('Retrieving granted permissions');
  const stdout = cmdOutput || await this.shell(['dumpsys', 'package', pkg]);
  return extractMatchingPermissions(stdout, ['install', 'runtime'], true);
};

/**
 * Retrieve the list of denied permissions for the particular package.
 *
 * @this {import('../adb.js').ADB}
 * @param {string} pkg - The package name to be processed.
 * @param {string?} [cmdOutput=null] - Optional parameter containing command output of
 * _dumpsys package_ command. It may speed up the method execution.
 * @return {Promise<string[]>} The list of denied permissions or an empty list.
 */
methods.getDeniedPermissions = async function getDeniedPermissions (pkg, cmdOutput = null) {
  log.debug('Retrieving denied permissions');
  const stdout = cmdOutput || await this.shell(['dumpsys', 'package', pkg]);
  return extractMatchingPermissions(stdout, ['install', 'runtime'], false);
};

/**
 * Retrieve the list of requested permissions for the particular package.
 *
 * @this {import('../adb.js').ADB}
 * @param {string} pkg - The package name to be processed.
 * @param {string?} [cmdOutput=null] - Optional parameter containing command output of
 *                                    _dumpsys package_ command. It may speed up the method execution.
 * @return {Promise<string[]>} The list of requested permissions or an empty list.
 */
methods.getReqPermissions = async function getReqPermissions (pkg, cmdOutput = null) {
  log.debug('Retrieving requested permissions');
  const stdout = cmdOutput || await this.shell(['dumpsys', 'package', pkg]);
  return extractMatchingPermissions(stdout, ['requested']);
};

/**
 * Retrieve the list of location providers for the device under test.
 *
 * @this {import('../adb.js').ADB}
 * @return {Promise<string[]>} The list of available location providers or an empty list.
 */
methods.getLocationProviders = async function getLocationProviders () {
  if (await this.getApiLevel() < 31) {
    // https://stackoverflow.com/questions/70939503/settings-secure-location-providers-allowed-returns-null-in-android-12
    const stdout = await this.getSetting('secure', 'location_providers_allowed');
    return stdout.trim().split(',')
      .map((p) => p.trim())
      .filter(Boolean);
  }

  // To emulate the legacy behavior
  return _.includes(await this.shell(['cmd', 'location', 'is-location-enabled']), 'true')
    ? ['gps']
    : [];
};

/**
 * Toggle the state of GPS location provider.
 *
 * @this {import('../adb.js').ADB}
 * @param {boolean} enabled - Whether to enable (true) or disable (false) the GPS provider.
 */
methods.toggleGPSLocationProvider = async function toggleGPSLocationProvider (enabled) {
  if (await this.getApiLevel() < 31) {
    // https://stackoverflow.com/questions/70939503/settings-secure-location-providers-allowed-returns-null-in-android-12
    await this.setSetting('secure', 'location_providers_allowed', `${enabled ? '+' : '-'}gps`);
    return;
  }
  await this.shell(['cmd', 'location', 'set-location-enabled', enabled ? 'true' : 'false']);
};

/**
 * Decorates an exception message with a solution link
 *
 * @param {Error} e The error object to be decorated
 * @returns {Error} Either the same error or the decorated one
 */
function decorateWriteSecureSettingsException (e) {
  if (_.includes(e.message, 'requires:android.permission.WRITE_SECURE_SETTINGS')) {
    e.message = `Check https://github.com/appium/appium/issues/13802 for throubleshooting. ${e.message}`;
  }
  return e;
}

/**
 * Set hidden api policy to manage access to non-SDK APIs.
 * https://developer.android.com/preview/restrictions-non-sdk-interfaces
 *
 * @this {import('../adb.js').ADB}
 * @param {number|string} value - The API enforcement policy.
 *     For Android P
 *     0: Disable non-SDK API usage detection. This will also disable logging, and also break the strict mode API,
 *        detectNonSdkApiUsage(). Not recommended.
 *     1: "Just warn" - permit access to all non-SDK APIs, but keep warnings in the log.
 *        The strict mode API will keep working.
 *     2: Disallow usage of dark grey and black listed APIs.
 *     3: Disallow usage of blacklisted APIs, but allow usage of dark grey listed APIs.
 *
 *     For Android Q
 *     https://developer.android.com/preview/non-sdk-q#enable-non-sdk-access
 *     0: Disable all detection of non-SDK interfaces. Using this setting disables all log messages for non-SDK interface usage
 *        and prevents you from testing your app using the StrictMode API. This setting is not recommended.
 *     1: Enable access to all non-SDK interfaces, but print log messages with warnings for any non-SDK interface usage.
 *        Using this setting also allows you to test your app using the StrictMode API.
 *     2: Disallow usage of non-SDK interfaces that belong to either the black list
 *        or to a restricted greylist for your target API level.
 *
 * @param {boolean} [ignoreError=false] Whether to ignore an exception in 'adb shell settings put global' command
 * @throws {error} If there was an error and ignoreError was true while executing 'adb shell settings put global'
 *                 command on the device under test.
 */
methods.setHiddenApiPolicy = async function setHiddenApiPolicy (value, ignoreError = false) {
  try {
    await this.shell(HIDDEN_API_POLICY_KEYS.map((k) => `settings put global ${k} ${value}`).join(';'));
  } catch (e) {
    const err = /** @type {Error} */ (e);
    if (!ignoreError) {
      throw decorateWriteSecureSettingsException(err);
    }
    log.info(
      `Failed to set setting keys '${HIDDEN_API_POLICY_KEYS}' to '${value}'. ` +
      `Original error: ${err.message}`
    );
  }
};

/**
 * Reset access to non-SDK APIs to its default setting.
 * https://developer.android.com/preview/restrictions-non-sdk-interfaces
 *
 * @this {import('../adb.js').ADB}
 * @param {boolean} [ignoreError=false] Whether to ignore an exception in 'adb shell settings delete global' command
 * @throws {error} If there was an error and ignoreError was true while executing 'adb shell settings delete global'
 *                 command on the device under test.
 */
methods.setDefaultHiddenApiPolicy = async function setDefaultHiddenApiPolicy (ignoreError = false) {
  try {
    await this.shell(HIDDEN_API_POLICY_KEYS.map((k) => `settings delete global ${k}`).join(';'));
  } catch (e) {
    const err = /** @type {Error} */ (e);
    if (!ignoreError) {
      throw decorateWriteSecureSettingsException(err);
    }
    log.info(`Failed to delete keys '${HIDDEN_API_POLICY_KEYS}'. Original error: ${err.message}`);
  }
};

/**
 * Stop the particular package if it is running and clears its application data.
 *
 * @this {import('../adb.js').ADB}
 * @param {string} pkg - The package name to be processed.
 */
methods.stopAndClear = async function stopAndClear (pkg) {
  try {
    await this.forceStop(pkg);
    await this.clear(pkg);
  } catch (e) {
    const err = /** @type {Error} */ (e);
    throw new Error(`Cannot stop and clear ${pkg}. Original error: ${err.message}`);
  }
};

/**
 * Retrieve the list of available input methods (IMEs) for the device under test.
 *
 * @this {import('../adb.js').ADB}
 * @return {Promise<string[]>} The list of IME names or an empty list.
 */
methods.availableIMEs = async function availableIMEs () {
  try {
    return getIMEListFromOutput(await this.shell(['ime', 'list', '-a']));
  } catch (e) {
    const err = /** @type {Error} */ (e);
    throw new Error(`Error getting available IME's. Original error: ${err.message}`);
  }
};

/**
 * Retrieve the list of enabled input methods (IMEs) for the device under test.
 *
 * @this {import('../adb.js').ADB}
 * @return {Promise<string[]>} The list of enabled IME names or an empty list.
 */
methods.enabledIMEs = async function enabledIMEs () {
  try {
    return getIMEListFromOutput(await this.shell(['ime', 'list']));
  } catch (e) {
    const err = /** @type {Error} */ (e);
    throw new Error(`Error getting enabled IME's. Original error: ${err.message}`);
  }
};

/**
 * Enable the particular input method on the device under test.
 *
 * @this {import('../adb.js').ADB}
 * @param {string} imeId - One of existing IME ids.
 */
methods.enableIME = async function enableIME (imeId) {
  await this.shell(['ime', 'enable', imeId]);
};

/**
 * Disable the particular input method on the device under test.
 *
 * @this {import('../adb.js').ADB}
 * @param {string} imeId - One of existing IME ids.
 */
methods.disableIME = async function disableIME (imeId) {
  await this.shell(['ime', 'disable', imeId]);
};

/**
 * Set the particular input method on the device under test.
 *
 * @this {import('../adb.js').ADB}
 * @param {string} imeId - One of existing IME ids.
 */
methods.setIME = async function setIME (imeId) {
  await this.shell(['ime', 'set', imeId]);
};

/**
 * Get the default input method on the device under test.
 *
 * @this {import('../adb.js').ADB}
 * @return {Promise<string|null>} The name of the default input method
 */
methods.defaultIME = async function defaultIME () {
  try {
    let engine = await this.getSetting('secure', 'default_input_method');
    if (engine === 'null') {
      return null;
    }
    return engine.trim();
  } catch (e) {
    const err = /** @type {Error} */ (e);
    throw new Error(`Error getting default IME. Original error: ${err.message}`);
  }
};

/**
 * Send the particular keycode to the device under test.
 *
 * @this {import('../adb.js').ADB}
 * @param {string|number} keycode - The actual key code to be sent.
 */
methods.keyevent = async function keyevent (keycode) {
  // keycode must be an int.
  const code = parseInt(`${keycode}`, 10);
  await this.shell(['input', 'keyevent', `${code}`]);
};

/**
 * Send the particular text or a number to the device under test.
 * The text gets properly escaped before being passed to ADB.
 * Noop if the text is empty.
 *
 * @this {import('../adb.js').ADB}
 * @param {string|number} text - The actual text to be sent.
 * @throws {Error} If it is impossible to escape the given string
 */
methods.inputText = async function inputText (text) {
  if (text === '') {
    return;
  }

  const originalStr = `${text}`;
  const escapedText = originalStr.replace(/\$/g, '\\$').replace(/ /g, '%s');
  let args = ['input', 'text', originalStr];
  // https://stackoverflow.com/questions/25791423/adb-shell-input-text-does-not-take-ampersand-character/25791498
  const adbInputEscapePattern = /[()<>|;&*\\~^"']/g;
  if (escapedText !== originalStr || adbInputEscapePattern.test(originalStr)) {
    if (_.every(['"', `'`], (c) => originalStr.includes(c))) {
      throw new Error(
        `Did not know how to escape a string that contains both types of quotes (" and ')`
      );
    }
    const q = originalStr.includes('"') ? `'` : '"';
    args = [`input text ${q}${escapedText}${q}`];
  }
  await this.shell(args);
};

/**
 * Clear the active text field on the device under test by sending
 * special keyevents to it.
 *
 * @this {import('../adb.js').ADB}
 * @param {number} [length=100] - The maximum length of the text in the field to be cleared.
 */
methods.clearTextField = async function clearTextField (length = 100) {
  // assumes that the EditText field already has focus
  log.debug(`Clearing up to ${length} characters`);
  if (length === 0) {
    return;
  }
  let args = ['input', 'keyevent'];
  for (let i = 0; i < length; i++) {
    // we cannot know where the cursor is in the text field, so delete both before
    // and after so that we get rid of everything
    // https://developer.android.com/reference/android/view/KeyEvent.html#KEYCODE_DEL
    // https://developer.android.com/reference/android/view/KeyEvent.html#KEYCODE_FORWARD_DEL
    args.push('67', '112');
  }
  await this.shell(args);
};

/**
 * Send the special keycode to the device under test in order to lock it.
 * @this {import('../adb.js').ADB}
 */
methods.lock = async function lock () {
  if (await this.isScreenLocked()) {
    log.debug('Screen is already locked. Doing nothing.');
    return;
  }
  log.debug('Pressing the KEYCODE_POWER button to lock screen');
  await this.keyevent(26);

  const timeoutMs = 5000;
  try {
    await waitForCondition(async () => await this.isScreenLocked(), {
      waitMs: timeoutMs,
      intervalMs: 500,
    });
  } catch (e) {
    throw new Error(`The device screen is still not locked after ${timeoutMs}ms timeout`);
  }
};

/**
 * Send the special keycode to the device under test in order to emulate
 * Back button tap.
 * @this {import('../adb.js').ADB}
 */
methods.back = async function back () {
  log.debug('Pressing the BACK button');
  await this.keyevent(4);
};

/**
 * Send the special keycode to the device under test in order to emulate
 * Home button tap.
 * @this {import('../adb.js').ADB}
 */
methods.goToHome = async function goToHome () {
  log.debug('Pressing the HOME button');
  await this.keyevent(3);
};

/**
 * @this {import('../adb.js').ADB}
 * @return {string} the actual path to adb executable.
 */
methods.getAdbPath = function getAdbPath () {
  return this.executable.path;
};

/**
 * Retrieve current screen orientation of the device under test.
 *
 * @this {import('../adb.js').ADB}
 * @return {Promise<number?>} The current orientation encoded as an integer number.
 */
methods.getScreenOrientation = async function getScreenOrientation () {
  let stdout = await this.shell(['dumpsys', 'input']);
  return getSurfaceOrientation(stdout);
};

/**
 * Send an arbitrary Telnet command to the device under test.
 *
 * @this {import('../adb.js').ADB}
 * @param {string} command - The command to be sent.
 * @return {Promise<string>} The actual output of the given command.
 */
methods.sendTelnetCommand = async function sendTelnetCommand (command) {
  return await this.execEmuConsoleCommand(command, {port: await this.getEmulatorPort()});
};

/**
 * Check the state of Airplane mode on the device under test.
 *
 * @this {import('../adb.js').ADB}
 * @return {Promise<boolean>} True if Airplane mode is enabled.
 */
methods.isAirplaneModeOn = async function isAirplaneModeOn () {
  const stdout = await this.getSetting('global', 'airplane_mode_on');
  return parseInt(stdout, 10) !== 0;
  // Alternatively for Android 11+:
  // return (await this.shell(['cmd', 'connectivity', 'airplane-mode'])).stdout.trim() === 'enabled';
};

/**
 * Change the state of Airplane mode in Settings on the device under test.
 *
 * @this {import('../adb.js').ADB}
 * @param {boolean} on - True to enable the Airplane mode in Settings and false to disable it.
 */
methods.setAirplaneMode = async function setAirplaneMode (on) {
  if (await this.getApiLevel() < 30) {
    // This requires to call broadcastAirplaneMode afterwards to apply
    await this.setSetting('global', 'airplane_mode_on', on ? 1 : 0);
    return;
  }

  await this.shell(['cmd', 'connectivity', 'airplane-mode', on ? 'enable' : 'disable']);
};

/**
 * Change the state of the bluetooth service on the device under test.
 *
 * @this {import('../adb.js').ADB}
 * @param {boolean} on - True to enable bluetooth service and false to disable it.
 */
methods.setBluetoothOn = async function setBluetoothOn (on) {
  if (await this.getApiLevel() < 30) {
    throw new Error('Changing of the bluetooth state is not supported on your device');
  }

  await this.shell(['cmd', 'bluetooth_manager', on ? 'enable' : 'disable']);
};

/**
 * Change the state of the NFC service on the device under test.
 *
 * @this {import('../adb.js').ADB}
 * @param {boolean} on - True to enable NFC service and false to disable it.
 * @throws {Error} If there was an error while changing the service state
 */
methods.setNfcOn = async function setNfcOn (on) {
  const {stdout, stderr} = await this.shell(['svc', 'nfc', on ? 'enable' : 'disable'], {
    outputFormat: 'full'
  });
  const output = stderr || stdout;
  log.debug(output);
  if (output.includes('null NfcAdapter')) {
    throw new Error(
      `Cannot turn ${on ? 'on' : 'off'} the NFC adapter. Does the device under test have it?`
    );
  }
};

/**
 * Broadcast the state of Airplane mode on the device under test.
 * This method should be called after {@link #setAirplaneMode}, otherwise
 * the mode change is not going to be applied for the device.
 * ! This API requires root since Android API 24. Since API 30
 * there is a dedicated adb command to change airplane mode state, which
 * does not require to call this one afterwards.
 *
 * @this {import('../adb.js').ADB}
 * @param {boolean} on - True to broadcast enable and false to broadcast disable.
 */
methods.broadcastAirplaneMode = async function broadcastAirplaneMode (on) {
  const args = [
    'am', 'broadcast',
    '-a', 'android.intent.action.AIRPLANE_MODE',
    '--ez', 'state', on ? 'true' : 'false',
  ];
  try {
    await this.shell(args);
  } catch (e) {
    const err = /** @type {import('teen_process').ExecError} */(e);
    // https://github.com/appium/appium/issues/17422
    if (_.includes(err.stderr, 'SecurityException')) {
      try {
        await this.shell(args, {privileged: true});
        return;
      } catch (ign) {}
    }
    throw err;
  }
};

/**
 * Check the state of WiFi on the device under test.
 *
 * @this {import('../adb.js').ADB}
 * @return {Promise<boolean>} True if WiFi is enabled.
 */
methods.isWifiOn = async function isWifiOn () {
  const stdout = await this.getSetting('global', 'wifi_on');
  return (parseInt(stdout, 10) !== 0);
  // Alternative for Android 11+:
  // return (await this.shell(['cmd', 'wifi', 'status']).stdout.includes('Wifi is enabled'));
};

/**
 * Check the state of Data transfer on the device under test.
 *
 * @this {import('../adb.js').ADB}
 * @return {Promise<boolean>} True if Data transfer is enabled.
 */
methods.isDataOn = async function isDataOn () {
  const stdout = await this.getSetting('global', 'mobile_data');
  return (parseInt(stdout, 10) !== 0);
};

/**
 * Check the state of animation on the device under test below:
 *   - animator_duration_scale
 *   - transition_animation_scale
 *   - window_animation_scale
 *
 * @this {import('../adb.js').ADB}
 * @return {Promise<boolean>} True if at least one of animation scale settings
 *                   is not equal to '0.0'.
 */
methods.isAnimationOn = async function isAnimationOn () {
  return (await B.all(ANIMATION_SCALE_KEYS.map(
    async (k) => (await this.getSetting('global', k)) !== '0.0'))
  ).includes(true);
};

/**
 * Set animation scale with the given velue via adb shell settings command.
 *   - animator_duration_scale
 *   - transition_animation_scale
 *   - window_animation_scale
 *
 * @this {import('../adb.js').ADB}
<<<<<<< HEAD
 * @param {number} value Animation scale value (int or float) to set.
 *                       The minimum value of zero disables animations.
 *                       By increasing the value animations become (slower/faster).
=======
 * @param {number} value Animation scale value (int or floating) to set.
 *                       The animation scale in Android code seems Java float,
 *                       but acceptable values as the settings command could be overr the Java float max/min.
 *                       The animation behaves as same as zero animation scale for negative number scale value.
 *                       For example, when the scale value is a large number like 100,
 *                       the window animation of the Android GUI behaves very slowly.
 *                       You may need to restart the device after setting the value with a small number like 1
 *                       to avoid long waiting time to complete the animation.
>>>>>>> f3ca975b
 * @return {Promise<void>}
 * @throws {Error} If the adb setting command raises an exception.
 */
methods.setAnimationScale = async function setAnimationScale (value) {
  await B.all(ANIMATION_SCALE_KEYS.map((k) => this.setSetting('global', k, value)));
};

/**
 * Forcefully recursively remove a path on the device under test.
 * Be careful while calling this method.
 *
 * @this {import('../adb.js').ADB}
 * @param {string} path - The path to be removed recursively.
 */
methods.rimraf = async function rimraf (path) {
  await this.shell(['rm', '-rf', path]);
};

/**
 * Send a file to the device under test.
 *
 * @this {import('../adb.js').ADB}
 * @param {string} localPath - The path to the file on the local file system.
 * @param {string} remotePath - The destination path on the remote device.
 * @param {object} [opts] - Additional options mapping. See
 *                        https://github.com/appium/node-teen_process,
 *                        _exec_ method options, for more information about available
 *                        options.
 */
methods.push = async function push (localPath, remotePath, opts) {
  await this.mkdir(path.posix.dirname(remotePath));
  await this.adbExec(['push', localPath, remotePath], opts);
};

/**
 * Receive a file from the device under test.
 *
 * @this {import('../adb.js').ADB}
 * @param {string} remotePath - The source path on the remote device.
 * @param {string} localPath - The destination path to the file on the local file system.
 * @param {import('teen_process').TeenProcessExecOptions} [opts={}] - Additional options mapping. See
 * https://github.com/appium/node-teen_process,
 * _exec_ method options, for more information about available
 * options.
 */
methods.pull = async function pull (remotePath, localPath, opts = {}) {
  // pull folder can take more time, increasing time out to 60 secs
  await this.adbExec(['pull', remotePath, localPath], {...opts, timeout: opts.timeout ?? 60000});
};

/**
 * Check whether the process with the particular name is running on the device
 * under test.
 *
 * @this {import('../adb.js').ADB}
 * @param {string} processName - The name of the process to be checked.
 * @return {Promise<boolean>} True if the given process is running.
 * @throws {Error} If the given process name is not a valid class name.
 */
methods.processExists = async function processExists (processName) {
  return !_.isEmpty(await this.getPIDsByName(processName));
};

/**
 * Get TCP port forwarding with adb on the device under test.
 *
 * @this {import('../adb.js').ADB}
 * @return {Promise<string[]>} The output of the corresponding adb command.
 * An array contains each forwarding line of output
 */
methods.getForwardList = async function getForwardList () {
  log.debug(`List forwarding ports`);
  const connections = await this.adbExec(['forward', '--list']);
  return connections.split(EOL).filter((line) => Boolean(line.trim()));
};

/**
 * Setup TCP port forwarding with adb on the device under test.
 *
 * @this {import('../adb.js').ADB}
 * @param {string|number} systemPort - The number of the local system port.
 * @param {string|number} devicePort - The number of the remote device port.
 */
methods.forwardPort = async function forwardPort (systemPort, devicePort) {
  log.debug(`Forwarding system: ${systemPort} to device: ${devicePort}`);
  await this.adbExec(['forward', `tcp:${systemPort}`, `tcp:${devicePort}`]);
};

/**
 * Remove TCP port forwarding with adb on the device under test. The forwarding
 * for the given port should be setup with {@link #forwardPort} first.
 *
 * @this {import('../adb.js').ADB}
 * @param {string|number} systemPort - The number of the local system port
 *                                     to remove forwarding on.
 */
methods.removePortForward = async function removePortForward (systemPort) {
  log.debug(`Removing forwarded port socket connection: ${systemPort} `);
  await this.adbExec(['forward', `--remove`, `tcp:${systemPort}`]);
};

/**
 * Get TCP port forwarding with adb on the device under test.
 *
 * @this {import('../adb.js').ADB}
 * @return {Promise<string[]>} The output of the corresponding adb command.
 * An array contains each forwarding line of output
 */
methods.getReverseList = async function getReverseList () {
  log.debug(`List reverse forwarding ports`);
  const connections = await this.adbExec(['reverse', '--list']);
  return connections.split(EOL).filter((line) => Boolean(line.trim()));
};

/**
 * Setup TCP port forwarding with adb on the device under test.
 * Only available for API 21+.
 *
 * @this {import('../adb.js').ADB}
 * @param {string|number} devicePort - The number of the remote device port.
 * @param {string|number} systemPort - The number of the local system port.
 */
methods.reversePort = async function reversePort (devicePort, systemPort) {
  log.debug(`Forwarding device: ${devicePort} to system: ${systemPort}`);
  await this.adbExec(['reverse', `tcp:${devicePort}`, `tcp:${systemPort}`]);
};

/**
 * Remove TCP port forwarding with adb on the device under test. The forwarding
 * for the given port should be setup with {@link #forwardPort} first.
 *
 * @this {import('../adb.js').ADB}
 * @param {string|number} devicePort - The number of the remote device port
 *                                     to remove forwarding on.
 */
methods.removePortReverse = async function removePortReverse (devicePort) {
  log.debug(`Removing reverse forwarded port socket connection: ${devicePort} `);
  await this.adbExec(['reverse', `--remove`, `tcp:${devicePort}`]);
};

/**
 * Setup TCP port forwarding with adb on the device under test. The difference
 * between {@link #forwardPort} is that this method does setup for an abstract
 * local port.
 *
 * @this {import('../adb.js').ADB}
 * @param {string|number} systemPort - The number of the local system port.
 * @param {string|number} devicePort - The number of the remote device port.
 */
methods.forwardAbstractPort = async function forwardAbstractPort (systemPort, devicePort) {
  log.debug(`Forwarding system: ${systemPort} to abstract device: ${devicePort}`);
  await this.adbExec(['forward', `tcp:${systemPort}`, `localabstract:${devicePort}`]);
};

/**
 * Execute ping shell command on the device under test.
 *
 * @this {import('../adb.js').ADB}
 * @return {Promise<boolean>} True if the command output contains 'ping' substring.
 * @throws {Error} If there was an error while executing 'ping' command on the
 *                 device under test.
 */
methods.ping = async function ping () {
  let stdout = await this.shell(['echo', 'ping']);
  if (stdout.indexOf('ping') === 0) {
    return true;
  }
  throw new Error(`ADB ping failed, returned ${stdout}`);
};

/**
 * Restart the device under test using adb commands.
 *
 * @this {import('../adb.js').ADB}
 * @throws {Error} If start fails.
 */
methods.restart = async function restart () {
  try {
    await this.stopLogcat();
    await this.restartAdb();
    await this.waitForDevice(60);
    await this.startLogcat(this._logcatStartupParams);
  } catch (e) {
    const err = /** @type {Error} */ (e);
    throw new Error(`Restart failed. Original error: ${err.message}`);
  }
};

/**
 * Start the logcat process to gather logs.
 *
 * @this {import('../adb.js').ADB}
 * @param {import('../logcat.js').LogcatOpts} [opts={}]
 * @throws {Error} If restart fails.
 */
methods.startLogcat = async function startLogcat (opts = {}) {
  if (!_.isEmpty(this.logcat)) {
    throw new Error("Trying to start logcat capture but it's already started!");
  }

  this.logcat = new Logcat({
    adb: this.executable,
    debug: false,
    debugTrace: false,
    clearDeviceLogsOnStart: !!this.clearDeviceLogsOnStart,
  });
  await this.logcat.startCapture(opts);
  this._logcatStartupParams = opts;
};

/**
 * Stop the active logcat process which gathers logs.
 * The call will be ignored if no logcat process is running.
 * @this {import('../adb.js').ADB}
 */
methods.stopLogcat = async function stopLogcat () {
  if (_.isEmpty(this.logcat)) {
    return;
  }
  try {
    await this.logcat.stopCapture();
  } finally {
    this.logcat = undefined;
  }
};

/**
 * Retrieve the output from the currently running logcat process.
 * The logcat process should be executed by {2link #startLogcat} method.
 *
 * @this {import('../adb.js').ADB}
 * @return {string[]} The collected logcat output.
 * @throws {Error} If logcat process is not running.
 */
methods.getLogcatLogs = function getLogcatLogs () {
  if (_.isEmpty(this.logcat)) {
    throw new Error("Can't get logcat logs since logcat hasn't started");
  }
  return this.logcat.getLogs();
};

/**
 * Listener function, which accepts one argument.
 *
 * The argument is a log record object with `timestamp`, `level` and `message` properties.
 * @callback LogcatListener
 * @param {LogcatRecord} record
 */

/**
 * @typedef LogcatRecord
 * @property {number} timestamp
 * @property {string} level
 * @property {string} message
 */

/**
 * Set the callback for the logcat output event.
 *
 * @this {import('../adb.js').ADB}
 * @param {LogcatListener} listener - Listener function
 * @throws {Error} If logcat process is not running.
 */
methods.setLogcatListener = function setLogcatListener (listener) {
  if (_.isEmpty(this.logcat)) {
    throw new Error("Logcat process hasn't been started");
  }
  this.logcat.on('output', listener);
};

/**
 * Removes the previously set callback for the logcat output event.
 *
 * @this {import('../adb.js').ADB}
 * @param {LogcatListener} listener - The listener function, which has been previously
 *                              passed to `setLogcatListener`
 * @throws {Error} If logcat process is not running.
 */
methods.removeLogcatListener = function removeLogcatListener (listener) {
  if (_.isEmpty(this.logcat)) {
    throw new Error("Logcat process hasn't been started");
  }
  this.logcat.removeListener('output', listener);
};

/**
 * At some point of time Google has changed the default `ps` behaviour, so it only
 * lists processes that belong to the current shell user rather to all
 * users. It is necessary to execute ps with -A command line argument
 * to mimic the previous behaviour.
 *
 * @this {import('../adb.js').ADB}
 * @returns {Promise<string>} the output of `ps` command where all processes are included
 */
methods.listProcessStatus = async function listProcessStatus () {
  if (!_.isBoolean(this._doesPsSupportAOption)) {
    try {
      this._doesPsSupportAOption = /^-A\b/m.test(await this.shell(['ps', '--help']));
    } catch (e) {
      log.debug((/** @type {Error} */ (e)).stack);
      this._doesPsSupportAOption = false;
    }
  }
  return await this.shell(this._doesPsSupportAOption ? ['ps', '-A'] : ['ps']);
};

/**
 * Returns process name for the given process identifier
 *
 * @this {import('../adb.js').ADB}
 * @param {string|number} pid - The valid process identifier
 * @throws {Error} If the given PID is either invalid or is not present
 * in the active processes list
 * @returns {Promise<string>} The process name
 */
methods.getNameByPid = async function getNameByPid (pid) {
  // @ts-ignore This validation works as expected
  if (isNaN(pid)) {
    throw new Error(`The PID value must be a valid number. '${pid}' is given instead`);
  }
  pid = parseInt(`${pid}`, 10);

  const stdout = await this.listProcessStatus();
  const titleMatch = PS_TITLE_PATTERN.exec(stdout);
  if (!titleMatch) {
    log.debug(stdout);
    throw new Error(`Could not get the process name for PID '${pid}'`);
  }
  const allTitles = titleMatch[1].trim().split(/\s+/);
  const pidIndex = allTitles.indexOf(PID_COLUMN_TITLE);
  // it might not be stable to take NAME by index, because depending on the
  // actual SDK the ps output might not contain an abbreviation for the S flag:
  // USER     PID   PPID  VSIZE  RSS     WCHAN    PC        NAME
  // USER     PID   PPID  VSIZE  RSS     WCHAN    PC   S    NAME
  const nameOffset = allTitles.indexOf(PROCESS_NAME_COLUMN_TITLE) - allTitles.length;
  const pidRegex = new RegExp(`^(.*\\b${pid}\\b.*)$`, 'gm');
  let matchedLine;
  while ((matchedLine = pidRegex.exec(stdout))) {
    const items = matchedLine[1].trim().split(/\s+/);
    if (parseInt(items[pidIndex], 10) === pid && items[items.length + nameOffset]) {
      return items[items.length + nameOffset];
    }
  }
  log.debug(stdout);
  throw new Error(`Could not get the process name for PID '${pid}'`);
};

/**
 * Get the list of process ids for the particular process on the device under test.
 *
 * @this {import('../adb.js').ADB}
 * @param {string} name - The part of process name.
 * @return {Promise<number[]>} The list of matched process IDs or an empty list.
 * @throws {Error} If the passed process name is not a valid one
 */
methods.getPIDsByName = async function getPIDsByName (name) {
  log.debug(`Getting IDs of all '${name}' processes`);
  if (!this.isValidClass(name)) {
    throw new Error(`Invalid process name: '${name}'`);
  }
  // https://github.com/appium/appium/issues/13567
  if (await this.getApiLevel() >= 23) {
    if (!_.isBoolean(this._isPgrepAvailable)) {
      // pgrep is in priority, since pidof has been reported of having bugs on some platforms
      const pgrepOutput = _.trim(await this.shell(['pgrep --help; echo $?']));
      this._isPgrepAvailable = parseInt(`${_.last(pgrepOutput.split(/\s+/))}`, 10) === 0;
      if (this._isPgrepAvailable) {
        this._canPgrepUseFullCmdLineSearch = /^-f\b/m.test(pgrepOutput);
      } else {
        this._isPidofAvailable = parseInt(await this.shell(['pidof --help > /dev/null; echo $?']), 10) === 0;
      }
    }
    if (this._isPgrepAvailable || this._isPidofAvailable) {
      const shellCommand = this._isPgrepAvailable
        ? (this._canPgrepUseFullCmdLineSearch
          ? ['pgrep', '-f', _.escapeRegExp(`([[:blank:]]|^)${name}([[:blank:]]|$)`)]
          // https://github.com/appium/appium/issues/13872
          : [`pgrep ^${_.escapeRegExp(name.slice(-MAX_PGREP_PATTERN_LEN))}$ ` +
              `|| pgrep ^${_.escapeRegExp(name.slice(0, MAX_PGREP_PATTERN_LEN))}$`])
        : ['pidof', name];
      try {
        return (await this.shell(shellCommand))
          .split(/\s+/)
          .map((x) => parseInt(x, 10))
          .filter((x) => _.isInteger(x));
      } catch (e) {
        const err = /** @type {import('teen_process').ExecError} */ (e);
        // error code 1 is returned if the utility did not find any processes
        // with the given name
        if (err.code !== 1) {
          throw new Error(`Could not extract process ID of '${name}': ${err.message}`);
        }
        if (_.includes(err.stderr || err.stdout, 'syntax error')) {
          log.warn(`Got an unexpected response from the shell interpreter: ${err.stderr || err.stdout}`);
        } else {
          return [];
        }
      }
    }
  }

  log.debug('Using ps-based PID detection');
  const stdout = await this.listProcessStatus();
  const titleMatch = PS_TITLE_PATTERN.exec(stdout);
  if (!titleMatch) {
    log.debug(stdout);
    throw new Error(`Could not extract PID of '${name}' from ps output`);
  }
  const allTitles = titleMatch[1].trim().split(/\s+/);
  const pidIndex = allTitles.indexOf(PID_COLUMN_TITLE);
  const pids = [];
  const processNameRegex = new RegExp(`^(.*\\b\\d+\\b.*\\b${_.escapeRegExp(name)}\\b.*)$`, 'gm');
  let matchedLine;
  while ((matchedLine = processNameRegex.exec(stdout))) {
    const items = matchedLine[1].trim().split(/\s+/);
    // @ts-ignore This validation worka as expected
    if (pidIndex >= allTitles.length || isNaN(items[pidIndex])) {
      log.debug(stdout);
      throw new Error(`Could not extract PID of '${name}' from '${matchedLine[1].trim()}'`);
    }
    pids.push(parseInt(items[pidIndex], 10));
  }
  return pids;
};

/**
 * Get the list of process ids for the particular process on the device under test.
 *
 * @this {import('../adb.js').ADB}
 * @param {string} name - The part of process name.
 */
methods.killProcessesByName = async function killProcessesByName (name) {
  try {
    log.debug(`Attempting to kill all ${name} processes`);
    const pids = await this.getPIDsByName(name);
    if (_.isEmpty(pids)) {
      log.info(`No '${name}' process has been found`);
    } else {
      await B.all(pids.map((p) => this.killProcessByPID(p)));
    }
  } catch (e) {
    const err = /** @type {Error} */ (e);
    throw new Error(`Unable to kill ${name} processes. Original error: ${err.message}`);
  }
};

/**
 * Kill the particular process on the device under test.
 * The current user is automatically switched to root if necessary in order
 * to properly kill the process.
 *
 * @this {import('../adb.js').ADB}
 * @param {string|number} pid - The ID of the process to be killed.
 * @throws {Error} If the process cannot be killed.
 */
methods.killProcessByPID = async function killProcessByPID (pid) {
  log.debug(`Attempting to kill process ${pid}`);
  const noProcessFlag = 'No such process';
  try {
    // Check if the process exists and throw an exception otherwise
    await this.shell(['kill', `${pid}`]);
  } catch (e) {
    const err = /** @type {import('teen_process').ExecError} */ (e);
    if (_.includes(err.stderr, noProcessFlag)) {
      return;
    }
    if (!_.includes(err.stderr, 'Operation not permitted')) {
      throw err;
    }
    log.info(`Cannot kill PID ${pid} due to insufficient permissions. Retrying as root`);
    try {
      await this.shell(['kill', `${pid}`], {
        privileged: true
      });
    } catch (e1) {
      const err1 = /** @type {import('teen_process').ExecError} */ (e1);
      if (_.includes(err1.stderr, noProcessFlag)) {
        return;
      }
      throw err1;
    }
  }
};

/**
 * Broadcast process killing on the device under test.
 *
 * @this {import('../adb.js').ADB}
 * @param {string} intent - The name of the intent to broadcast to.
 * @param {string} processName - The name of the killed process.
 * @throws {error} If the process was not killed.
 */
methods.broadcastProcessEnd = async function broadcastProcessEnd (intent, processName) {
  // start the broadcast without waiting for it to finish.
  this.broadcast(intent);
  // wait for the process to end
  let start = Date.now();
  let timeoutMs = 40000;
  try {
    while ((Date.now() - start) < timeoutMs) {
      if (await this.processExists(processName)) {
        // cool down
        await sleep(400);
        continue;
      }
      return;
    }
    throw new Error(`Process never died within ${timeoutMs} ms`);
  } catch (e) {
    const err = /** @type {Error} */ (e);
    throw new Error(`Unable to broadcast process end. Original error: ${err.message}`);
  }
};

/**
 * Broadcast a message to the given intent.
 *
 * @this {import('../adb.js').ADB}
 * @param {string} intent - The name of the intent to broadcast to.
 * @throws {error} If intent name is not a valid class name.
 */
methods.broadcast = async function broadcast (intent) {
  if (!this.isValidClass(intent)) {
    throw new Error(`Invalid intent ${intent}`);
  }
  log.debug(`Broadcasting: ${intent}`);
  await this.shell(['am', 'broadcast', '-a', intent]);
};

/**
 * Get the particular property of the device under test.
 *
 * @this {import('../adb.js').ADB}
 * @param {string} property - The name of the property. This name should
 *                            be known to _adb shell getprop_ tool.
 *
 * @return {Promise<string>} The value of the given property.
 */
methods.getDeviceProperty = async function getDeviceProperty (property) {
  let stdout = await this.shell(['getprop', property]);
  let val = stdout.trim();
  log.debug(`Current device property '${property}': ${val}`);
  return val;
};

/**
 * @typedef {Object} SetPropOpts
 * @property {boolean} [privileged=true] - Do we run setProp as a privileged command? Default true.
 */

/**
 * Set the particular property of the device under test.
 *
 * @this {import('../adb.js').ADB}
 * @param {string} prop - The name of the property. This name should
 *                            be known to _adb shell setprop_ tool.
 * @param {string} val - The new property value.
 * @param {SetPropOpts} [opts={}]
 *
 * @throws {error} If _setprop_ utility fails to change property value.
 */
methods.setDeviceProperty = async function setDeviceProperty (prop, val, opts = {}) {
  const {privileged = true} = opts;
  log.debug(`Setting device property '${prop}' to '${val}'`);
  await this.shell(['setprop', prop, val], {
    privileged,
  });
};

/**
 * @this {import('../adb.js').ADB}
 * @return {Promise<string>} Current system language on the device under test.
 */
methods.getDeviceSysLanguage = async function getDeviceSysLanguage () {
  return await this.getDeviceProperty('persist.sys.language');
};

/**
 * @this {import('../adb.js').ADB}
 * @return {Promise<string>} Current country name on the device under test.
 */
methods.getDeviceSysCountry = async function getDeviceSysCountry () {
  return await this.getDeviceProperty('persist.sys.country');
};

/**
 * @this {import('../adb.js').ADB}
 * @return {Promise<string>} Current system locale name on the device under test.
 */
methods.getDeviceSysLocale = async function getDeviceSysLocale () {
  return await this.getDeviceProperty('persist.sys.locale');
};

/**
 * @this {import('../adb.js').ADB}
 * @return {Promise<string>} Current product language name on the device under test.
 */
methods.getDeviceProductLanguage = async function getDeviceProductLanguage () {
  return await this.getDeviceProperty('ro.product.locale.language');
};

/**
 * @this {import('../adb.js').ADB}
 * @return {Promise<string>} Current product country name on the device under test.
 */
methods.getDeviceProductCountry = async function getDeviceProductCountry () {
  return await this.getDeviceProperty('ro.product.locale.region');
};

/**
 * @this {import('../adb.js').ADB}
 * @return {Promise<string>} Current product locale name on the device under test.
 */
methods.getDeviceProductLocale = async function getDeviceProductLocale () {
  return await this.getDeviceProperty('ro.product.locale');
};

/**
 * @this {import('../adb.js').ADB}
 * @return {Promise<string>} The model name of the device under test.
 */
methods.getModel = async function getModel () {
  return await this.getDeviceProperty('ro.product.model');
};

/**
 * @this {import('../adb.js').ADB}
 * @return {Promise<string>} The manufacturer name of the device under test.
 */
methods.getManufacturer = async function getManufacturer () {
  return await this.getDeviceProperty('ro.product.manufacturer');
};

/**
 * Get the current screen size.
 *
 * @this {import('../adb.js').ADB}
 * @return {Promise<string?>} Device screen size as string in format 'WxH' or
 * _null_ if it cannot be determined.
 */
methods.getScreenSize = async function getScreenSize () {
  let stdout = await this.shell(['wm', 'size']);
  let size = new RegExp(/Physical size: ([^\r?\n]+)*/g).exec(stdout);
  if (size && size.length >= 2) {
    return size[1].trim();
  }
  return null;
};

/**
 * Get the current screen density in dpi
 *
 * @this {import('../adb.js').ADB}
 * @return {Promise<number?>} Device screen density as a number or _null_ if it
 * cannot be determined
 */
methods.getScreenDensity = async function getScreenDensity () {
  let stdout = await this.shell(['wm', 'density']);
  let density = new RegExp(/Physical density: ([^\r?\n]+)*/g).exec(stdout);
  if (density && density.length >= 2) {
    let densityNumber = parseInt(density[1].trim(), 10);
    return isNaN(densityNumber) ? null : densityNumber;
  }
  return null;
};

/**
 * Setup HTTP proxy in device global settings.
 * Read https://android.googlesource.com/platform/frameworks/base/+/android-9.0.0_r21/core/java/android/provider/Settings.java for each property
 *
 * @this {import('../adb.js').ADB}
 * @param {string} proxyHost - The host name of the proxy.
 * @param {string|number} proxyPort - The port number to be set.
 */
methods.setHttpProxy = async function setHttpProxy (proxyHost, proxyPort) {
  let proxy = `${proxyHost}:${proxyPort}`;
  if (_.isUndefined(proxyHost)) {
    throw new Error(`Call to setHttpProxy method with undefined proxy_host: ${proxy}`);
  }
  if (_.isUndefined(proxyPort)) {
    throw new Error(`Call to setHttpProxy method with undefined proxy_port ${proxy}`);
  }

  /** @type {[string, string][]} */
  const httpProxySettins = [
    ['http_proxy', proxy],
    ['global_http_proxy_host', proxyHost],
    ['global_http_proxy_port', `${proxyPort}`]
  ];
  for (const [settingKey, settingValue] of httpProxySettins) {
    await this.setSetting('global', settingKey, settingValue);
  }
};

/**
 * Delete HTTP proxy in device global settings.
 * Rebooting the test device is necessary to apply the change.
 * @this {import('../adb.js').ADB}
 */
methods.deleteHttpProxy = async function deleteHttpProxy () {
  const httpProxySettins = [
    'http_proxy',
    'global_http_proxy_host',
    'global_http_proxy_port',
    'global_http_proxy_exclusion_list' // `global_http_proxy_exclusion_list=` was generated by `settings global htto_proxy xxxx`
  ];
  for (const setting of httpProxySettins) {
    await this.shell(['settings', 'delete', 'global', setting]);
  }
};

/**
 * Set device property.
 * [android.provider.Settings]{@link https://developer.android.com/reference/android/provider/Settings.html}
 *
 * @this {import('../adb.js').ADB}
 * @param {string} namespace - one of {system, secure, global}, case-insensitive.
 * @param {string} setting - property name.
 * @param {string|number} value - property value.
 * @return {Promise<string>} command output.
 */
methods.setSetting = async function setSetting (namespace, setting, value) {
  return await this.shell(['settings', 'put', namespace, setting, `${value}`]);
};

/**
 * Get device property.
 * [android.provider.Settings]{@link https://developer.android.com/reference/android/provider/Settings.html}
 *
 * @this {import('../adb.js').ADB}
 * @param {string} namespace - one of {system, secure, global}, case-insensitive.
 * @param {string} setting - property name.
 * @return {Promise<string>} property value.
 */
methods.getSetting = async function getSetting (namespace, setting) {
  return await this.shell(['settings', 'get', namespace, setting]);
};

/**
 * Retrieve the `adb bugreport` command output. This
 * operation may take up to several minutes.
 *
 * @this {import('../adb.js').ADB}
 * @param {number} [timeout=120000] - Command timeout in milliseconds
 * @returns {Promise<string>} Command stdout
 */
methods.bugreport = async function bugreport (timeout = 120000) {
  return await this.adbExec(['bugreport'], {timeout});
};

/**
 * @typedef {Object} ScreenrecordOptions
 * @property {string} [videoSize] - The format is widthxheight.
 *                  The default value is the device's native display resolution (if supported),
 *                  1280x720 if not. For best results,
 *                  use a size supported by your device's Advanced Video Coding (AVC) encoder.
 *                  For example, "1280x720"
 * @property {boolean} [bugReport] - Set it to `true` in order to display additional information on the video overlay,
 *                                  such as a timestamp, that is helpful in videos captured to illustrate bugs.
 *                                  This option is only supported since API level 27 (Android P).
 * @property {string|number} [timeLimit] - The maximum recording time, in seconds.
 *                                        The default (and maximum) value is 180 (3 minutes).
 * @property {string|number} [bitRate] - The video bit rate for the video, in megabits per second.
 *                The default value is 4. You can increase the bit rate to improve video quality,
 *                but doing so results in larger movie files.
 */

/**
 * Initiate screenrecord utility on the device
 *
 * @this {import('../adb.js').ADB}
 * @param {string} destination - Full path to the writable media file destination
 *                               on the device file system.
 * @param {ScreenrecordOptions} [options={}]
 * @returns {SubProcess} screenrecord process, which can be then controlled by the client code
 */
methods.screenrecord = function screenrecord (destination, options = {}) {
  const cmd = ['screenrecord'];
  const {
    videoSize,
    bitRate,
    timeLimit,
    bugReport,
  } = options;
  if (util.hasValue(videoSize)) {
    cmd.push('--size', videoSize);
  }
  if (util.hasValue(timeLimit)) {
    cmd.push('--time-limit', `${timeLimit}`);
  }
  if (util.hasValue(bitRate)) {
    cmd.push('--bit-rate', `${bitRate}`);
  }
  if (bugReport) {
    cmd.push('--bugreport');
  }
  cmd.push(destination);

  const fullCmd = [
    ...this.executable.defaultArgs,
    'shell',
    ...cmd
  ];
  log.debug(`Building screenrecord process with the command line: adb ${util.quote(fullCmd)}`);
  return new SubProcess(this.executable.path, fullCmd);
};

/**
 * Executes the given function with the given input method context
 * and then restores the IME to the original value
 *
 * @this {import('../adb.js').ADB}
 * @param {string} ime - Valid IME identifier
 * @param {Function} fn - Function to execute
 * @returns {Promise<any>} The result of the given function
 */
methods.runInImeContext = async function runInImeContext (ime, fn) {
  const originalIme = await this.defaultIME();
  if (originalIme === ime) {
    log.debug(`The original IME is the same as '${ime}'. There is no need to reset it`);
  } else {
    await this.enableIME(ime);
    await this.setIME(ime);
    // https://github.com/appium/appium/issues/15943
    await B.delay(500);
  }
  try {
    return await fn();
  } finally {
    if (originalIme && originalIme !== ime) {
      await this.setIME(originalIme);
    }
  }
};

/**
 * Get tz database time zone formatted timezone
 *
 * @this {import('../adb.js').ADB}
 * @returns {Promise<string>} TZ database Time Zones format
 * @throws {Error} If any exception is reported by adb shell.
 */
methods.getTimeZone = async function getTimeZone () {
  log.debug('Getting current timezone');
  try {
    return await this.getDeviceProperty('persist.sys.timezone');
  } catch (e) {
    throw new Error(`Error getting timezone. Original error: ${(/** @type {Error} */ (e)).message}`);
  }
};

/**
 * Retrieves the list of features supported by the device under test
 *
 * @this {import('../adb.js').ADB}
 * @returns {Promise<string[]>} the list of supported feature names or an empty list.
 * An example adb command output:
 * ```
 * cmd
 * ls_v2
 * fixed_push_mkdir
 * shell_v2
 * abb
 * stat_v2
 * apex
 * abb_exec
 * remount_shell
 * fixed_push_symlink_timestamp
 * ```
 * @throws {Error} if there was an error while retrieving the list
 */
methods.listFeatures = async function listFeatures () {
  this._memoizedFeatures = this._memoizedFeatures
    || _.memoize(async () => await this.adbExec(['features']), () => this.curDeviceId);
  try {
    return (await this._memoizedFeatures())
      .split(/\s+/)
      .map((x) => x.trim())
      .filter(Boolean);
  } catch (e) {
    const err = /** @type {import('teen_process').ExecError} */ (e);
    if (_.includes(err.stderr, 'unknown command')) {
      return [];
    }
    throw err;
  }
};

/**
 * Checks the state of streamed install feature.
 * This feature allows to speed up apk installation
 * since it does not require the original apk to be pushed to
 * the device under test first, which also saves space.
 * Although, it is required that both the device under test
 * and the adb server have the mentioned functionality.
 * See https://github.com/aosp-mirror/platform_system_core/blob/master/adb/client/adb_install.cpp
 * for more details
 *
 * @this {import('../adb.js').ADB}
 * @returns {Promise<boolean>} `true` if the feature is supported by both adb and the
 * device under test
 */
methods.isStreamedInstallSupported = async function isStreamedInstallSupported () {
  const proto = Object.getPrototypeOf(this);
  proto._helpOutput = proto._helpOutput || await this.adbExec(['help']);
  return proto._helpOutput.includes('--streaming')
    && (await this.listFeatures()).includes('cmd');
};

/**
 * Checks whether incremental install feature is supported by ADB.
 * Read https://developer.android.com/preview/features#incremental
 * for more details on it.
 *
 * @this {import('../adb.js').ADB}
 * @returns {Promise<boolean>} `true` if the feature is supported by both adb and the
 * device under test
 */
methods.isIncrementalInstallSupported = async function isIncrementalInstallSupported () {
  const {binary} = await this.getVersion();
  if (!binary) {
    return false;
  }
  return util.compareVersions(`${binary.version}`, '>=', '30.0.1')
    && (await this.listFeatures()).includes('abb_exec');
};

/**
 * Retrieves the list of packages from Doze whitelist on Android 8+
 *
 * @this {import('../adb.js').ADB}
 * @returns {Promise<string[]>} The list of whitelisted packages. An example output:
 * system,com.android.shell,2000
 * system,com.google.android.cellbroadcastreceiver,10143
 * user,io.appium.settings,10157
 */
methods.getDeviceIdleWhitelist = async function getDeviceIdleWhitelist () {
  if (await this.getApiLevel() < 23) {
    // Doze mode has only been added since Android 6
    return [];
  }

  log.info('Listing packages in Doze whitelist');
  const output = await this.shell(['dumpsys', 'deviceidle', 'whitelist']);
  return _.trim(output).split(/\n/)
    .map((line) => _.trim(line))
    .filter(Boolean);
};

/**
 * Adds an existing package(s) into the Doze whitelist on Android 8+
 *
 * @this {import('../adb.js').ADB}
 * @param  {...string} packages One or more packages to add. If the package
 * already exists in the whitelist then it is only going to be added once.
 * If the package with the given name is not installed/not known then an error
 * will be thrown.
 * @returns {Promise<boolean>} `true` if the command to add package(s) has been executed
 */
methods.addToDeviceIdleWhitelist = async function addToDeviceIdleWhitelist (...packages) {
  if (_.isEmpty(packages) || await this.getApiLevel() < 23) {
    // Doze mode has only been added since Android 6
    return false;
  }

  log.info(`Adding ${util.pluralize('package', packages.length)} ${JSON.stringify(packages)} to Doze whitelist`);
  await this.shellChunks((pkg) => ['dumpsys', 'deviceidle', 'whitelist', `+${pkg}`], packages);
  return true;
};

/**
 * Takes a screenshot of the given display or the default display.
 *
 * @this {import('../adb.js').ADB}
 * @param {number|string?} displayId A valid display identifier. If
 * no identifier is provided then the screenshot of the default display is returned.
 * Note that only recent Android APIs provide multi-screen support.
 * @returns {Promise<Buffer>} PNG screenshot payload
 */
methods.takeScreenshot = async function takeScreenshot (displayId) {
  const args = [...this.executable.defaultArgs, 'exec-out', 'screencap', '-p'];
  // @ts-ignore This validation works as expected
  const displayIdStr = isNaN(displayId) ? null : `${displayId}`;
  if (displayIdStr) {
    args.push('-d', displayIdStr);
  }
  const displayDescr = displayIdStr ? 'default display' : `display #${displayIdStr}`;
  let stdout;
  try {
    ({stdout} = await exec(
      this.executable.path, args, {encoding: 'binary', isBuffer: true}
    ));
  } catch (e) {
    const err = /** @type {import('teen_process').ExecError} */ (e);
    throw new Error(
      `Screenshot of the ${displayDescr} failed. ` +
      // @ts-ignore The output is a buffer
      `Code: '${err.code}', output: '${(err.stderr.length ? err.stderr : err.stdout).toString('utf-8')}'`
    );
  }
  if (stdout.length === 0) {
    throw new Error(`Screenshot of the ${displayDescr} returned no data`);
  }
  return stdout;
};

/**
 * Change the state of WiFi on the device under test.
 * Only works for real devices since API 30
 *
 * @this {import('../adb.js').ADB}
 * @param {boolean} on - True to enable and false to disable it.
 * @param {boolean} [isEmulator=false] - Set it to true if the device under test
 *                                       is an emulator rather than a real device.
 */
methods.setWifiState = async function setWifiState (on, isEmulator = false) {
  if (isEmulator) {
    // The svc command does not require to be root since API 26
    await this.shell(['svc', 'wifi', on ? 'enable' : 'disable'], {
      privileged: await this.getApiLevel() < 26,
    });
    return;
  }

  await this.shell(['cmd', '-w', 'wifi', 'set-wifi-enabled', on ? 'enabled' : 'disabled']);
};

/**
 * Change the state of Data transfer on the device under test.
 * Only works for real devices since API 30
 *
 * @this {import('../adb.js').ADB}
 * @param {boolean} on - True to enable and false to disable it.
 * @param {boolean} [isEmulator=false] - Set it to true if the device under test
 *                                       is an emulator rather than a real device.
 */
methods.setDataState = async function setDataState (on, isEmulator = false) {
  if (isEmulator) {
    // The svc command does not require to be root since API 26
    await this.shell(['svc', 'data', on ? 'enable' : 'disable'], {
      privileged: await this.getApiLevel() < 26,
    });
    return;
  }

  await this.shell(['cmd', 'phone', 'data', on ? 'enable' : 'disable']);
};

export default methods;

/**
 * @typedef {typeof methods} ADBCommands
 */<|MERGE_RESOLUTION|>--- conflicted
+++ resolved
@@ -985,20 +985,9 @@
  *   - window_animation_scale
  *
  * @this {import('../adb.js').ADB}
-<<<<<<< HEAD
  * @param {number} value Animation scale value (int or float) to set.
  *                       The minimum value of zero disables animations.
  *                       By increasing the value animations become (slower/faster).
-=======
- * @param {number} value Animation scale value (int or floating) to set.
- *                       The animation scale in Android code seems Java float,
- *                       but acceptable values as the settings command could be overr the Java float max/min.
- *                       The animation behaves as same as zero animation scale for negative number scale value.
- *                       For example, when the scale value is a large number like 100,
- *                       the window animation of the Android GUI behaves very slowly.
- *                       You may need to restart the device after setting the value with a small number like 1
- *                       to avoid long waiting time to complete the animation.
->>>>>>> f3ca975b
  * @return {Promise<void>}
  * @throws {Error} If the adb setting command raises an exception.
  */
