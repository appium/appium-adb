{
  "name": "appium-adb",
<<<<<<< HEAD
  "version": "12.12.6",
=======
  "version": "12.13.1",
>>>>>>> 656512c8
  "description": "Android Debug Bridge interface",
  "main": "./build/index.js",
  "scripts": {
    "build": "tsc -b",
    "clean": "npm run build -- --clean",
    "dev": "npm run build -- --watch",
    "lint": "eslint .",
    "lint:fix": "npm run lint -- --fix",
    "prepare": "npm run rebuild",
    "rebuild": "npm run clean && npm run build",
    "format": "prettier -w ./lib",
    "test": "mocha --exit --timeout 1m \"./test/unit/**/*-specs.js\"",
    "e2e-test": "mocha --exit --timeout 5m \"./test/functional/**/*-specs.js\""
  },
  "repository": {
    "type": "git",
    "url": "https://github.com/appium/appium-adb.git"
  },
  "author": "Appium Contributors",
  "license": "Apache-2.0",
  "bugs": {
    "url": "https://github.com/appium/appium-adb/issues"
  },
  "engines": {
    "node": "^20.19.0 || ^22.12.0 || >=24.0.0",
    "npm": ">=10"
  },
  "bin": {},
  "directories": {
    "lib": "lib"
  },
  "prettier": {
    "bracketSpacing": false,
    "printWidth": 100,
    "singleQuote": true
  },
  "files": [
    "index.ts",
    "keys",
    "lib",
    "build/index.*",
    "build/lib",
    "CHANGELOG.md"
  ],
  "homepage": "https://github.com/appium/appium-adb",
  "dependencies": {
    "@appium/support": "^7.0.0-rc.1",
    "async-lock": "^1.0.0",
    "asyncbox": "^3.0.0",
    "bluebird": "^3.4.7",
    "ini": "^5.0.0",
    "lodash": "^4.0.0",
    "lru-cache": "^10.0.0",
    "semver": "^7.0.0",
    "source-map-support": "^0.x",
    "teen_process": "^3.0.0"
  },
  "devDependencies": {
    "@appium/eslint-config-appium-ts": "^2.0.0-rc.1",
    "@appium/test-support": "^4.0.0-rc.1",
    "@appium/tsconfig": "^1.0.0-rc.1",
    "@appium/types": "^1.0.0-rc.1",
    "@semantic-release/changelog": "^6.0.1",
    "@semantic-release/git": "^10.0.1",
    "@types/async-lock": "^1.4.0",
    "@types/bluebird": "^3.5.38",
    "@types/ini": "^4.1.0",
    "@types/lodash": "^4.14.195",
    "@types/mocha": "^10.0.1",
    "@types/node": "^24.0.0",
    "@types/semver": "^7.5.0",
    "@types/source-map-support": "^0.5.6",
    "@types/teen_process": "^2.0.0",
    "chai": "^5.1.1",
    "chai-as-promised": "^8.0.0",
    "conventional-changelog-conventionalcommits": "^9.0.0",
    "mocha": "^11.0.1",
    "prettier": "^3.0.0",
    "rimraf": "^5.0.0",
    "semantic-release": "^24.0.0",
    "ts-node": "^10.9.1",
    "typescript": "^5.4.2"
  },
  "types": "./build/index.d.ts"
}<|MERGE_RESOLUTION|>--- conflicted
+++ resolved
@@ -1,10 +1,6 @@
 {
   "name": "appium-adb",
-<<<<<<< HEAD
-  "version": "12.12.6",
-=======
   "version": "12.13.1",
->>>>>>> 656512c8
   "description": "Android Debug Bridge interface",
   "main": "./build/index.js",
   "scripts": {
